--- conflicted
+++ resolved
@@ -47,35 +47,6 @@
             ))
         }
     }
-<<<<<<< HEAD
-=======
-
-    pub fn generate_parts(&self, workers: u64, total: u64) -> Partitions {
-        let part_size = total / workers;
-        let part_remain = total % workers;
-
-        let mut partitions = Vec::with_capacity(workers as usize);
-        if part_size == 0 {
-            partitions.push(Partition {
-                name: format!("{}-{}-{}", total, 0, total,),
-                version: 0
-            })
-        } else {
-            for part in 0..workers {
-                let part_begin = part * part_size;
-                let mut part_end = (part + 1) * part_size;
-                if part == (workers - 1) && part_remain > 0 {
-                    part_end += part_remain;
-                }
-                partitions.push(Partition {
-                    name: format!("{}-{}-{}", total, part_begin, part_end,),
-                    version: 0
-                })
-            }
-        }
-        partitions
-    }
->>>>>>> 9b6cc3df
 }
 
 #[async_trait::async_trait]
