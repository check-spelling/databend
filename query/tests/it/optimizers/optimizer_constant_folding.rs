// Copyright 2021 Datafuse Labs.
//
// Licensed under the Apache License, Version 2.0 (the "License");
// you may not use this file except in compliance with the License.
// You may obtain a copy of the License at
//
//     http://www.apache.org/licenses/LICENSE-2.0
//
// Unless required by applicable law or agreed to in writing, software
// distributed under the License is distributed on an "AS IS" BASIS,
// WITHOUT WARRANTIES OR CONDITIONS OF ANY KIND, either express or implied.
// See the License for the specific language governing permissions and
// limitations under the License.

use common_base::tokio;
use common_exception::Result;
use databend_query::optimizers::*;
use databend_query::sql::PlanParser;

#[tokio::test(flavor = "multi_thread", worker_threads = 1)]
async fn test_constant_folding_optimizer() -> Result<()> {
    struct Test {
        name: &'static str,
        query: &'static str,
        expect: &'static str,
    }

    let tests: Vec<Test> = vec![
            Test {
                name: "Projection const recursion",
                query: "SELECT 1 + 2 + 3",
                expect: "\
                Projection: ((1 + 2) + 3):UInt32\
                \n  Expression: 6:UInt32 (Before Projection)\
                \n    ReadDataSource: scan schema: [dummy:UInt8], statistics: [read_rows: 1, read_bytes: 1, partitions_scanned: 1, partitions_total: 1], push_downs: [projections: [0]]",
            },
            Test {
                name: "Projection left non const recursion",
                query: "SELECT dummy + 1 + 2 + 3",
                expect: "\
                Projection: (((dummy + 1) + 2) + 3):UInt64\
                \n  Expression: (((dummy + 1) + 2) + 3):UInt64 (Before Projection)\
                \n    ReadDataSource: scan schema: [dummy:UInt8], statistics: [read_rows: 1, read_bytes: 1, partitions_scanned: 1, partitions_total: 1], push_downs: [projections: [0]]",
            },
            Test {
                name: "Projection right non const recursion",
                query: "SELECT 1 + 2 + 3 + dummy",
                expect: "\
                Projection: (((1 + 2) + 3) + dummy):UInt64\
                \n  Expression: (6 + dummy):UInt64 (Before Projection)\
                \n    ReadDataSource: scan schema: [dummy:UInt8], statistics: [read_rows: 1, read_bytes: 1, partitions_scanned: 1, partitions_total: 1], push_downs: [projections: [0]]",
            },
            Test {
                name: "Projection arithmetic const recursion",
                query: "SELECT 1 + 2 + 3 / 3",
                expect: "\
                Projection: ((1 + 2) + (3 / 3)):Float64\
                \n  Expression: 4:Float64 (Before Projection)\
                \n    ReadDataSource: scan schema: [dummy:UInt8], statistics: [read_rows: 1, read_bytes: 1, partitions_scanned: 1, partitions_total: 1], push_downs: [projections: [0]]",
            },
            Test {
                name: "Projection comparisons const recursion",
                query: "SELECT 1 + 2 + 3 > 3",
                expect: "\
                Projection: (((1 + 2) + 3) > 3):Boolean\
                \n  Expression: true:Boolean (Before Projection)\
                \n    ReadDataSource: scan schema: [dummy:UInt8], statistics: [read_rows: 1, read_bytes: 1, partitions_scanned: 1, partitions_total: 1], push_downs: [projections: [0]]",
            },
            Test {
                name: "Projection cast const recursion",
                query: "SELECT CAST(1 AS bigint)",
                expect: "\
                Projection: cast(1 as Int64):Int64\
                \n  Expression: 1:Int64 (Before Projection)\
                \n    ReadDataSource: scan schema: [dummy:UInt8], statistics: [read_rows: 1, read_bytes: 1, partitions_scanned: 1, partitions_total: 1], push_downs: [projections: [0]]",
            },
            Test {
                name: "Projection hash const recursion",
                query: "SELECT sipHash('test_string')",
                expect: "\
                Projection: sipHash('test_string'):UInt64\
<<<<<<< HEAD
                \n  Expression: 11164312367746070837:UInt64 (Before Projection)\
                \n    ReadDataSource: scan schema: [dummy:UInt8], statistics: [read_rows: 1, read_bytes: 1, partitions_scanned: 1, partitions_total: 1], push_downs: [projections: [0]]",
            },
            // TODO(Veeupup) it will optimize `null` to `false`, 
            // ex. When `select null AND 1`, it will return `0` rather than `NULL`
            // it will be fixed in another pr.
            // Test {
            //     name: "Projection logics const recursion",
            //     query: "SELECT 1 = 1 AND 2 > 1",
            //     expect: "\
            //     Projection: ((1 = 1) AND (2 > 1)):Boolean\
            //     \n  Expression: true:Boolean (Before Projection)\
            //     \n    ReadDataSource: scan schema: [dummy:UInt8], statistics: [read_rows: 1, read_bytes: 1, partitions_scanned: 1, partitions_total: 1], push_downs: [projections: [0]]",
            // },
=======
                \n  Expression: 15735157695654173841:UInt64 (Before Projection)\
                \n    ReadDataSource: scan schema: [dummy:UInt8], statistics: [read_rows: 1, read_bytes: 1, partitions_scanned: 1, partitions_total: 1], push_downs: [projections: [0]]",
            },
>>>>>>> 0921b0da
            Test {
                name: "Projection strings const recursion",
                query: "SELECT SUBSTRING('1234567890' FROM 3 FOR 3)",
                expect: "\
                Projection: substring('1234567890', 3, 3):String\
                \n  Expression: 345:String (Before Projection)\
                \n    ReadDataSource: scan schema: [dummy:UInt8], statistics: [read_rows: 1, read_bytes: 1, partitions_scanned: 1, partitions_total: 1], push_downs: [projections: [0]]",
            },
            Test {
                name: "Projection to type name const recursion",
                query: "SELECT toTypeName('1234567890')",
                expect: "\
                Projection: toTypeName('1234567890'):String\
                \n  Expression: String:String (Before Projection)\
                \n    ReadDataSource: scan schema: [dummy:UInt8], statistics: [read_rows: 1, read_bytes: 1, partitions_scanned: 1, partitions_total: 1], push_downs: [projections: [0]]",
            },
<<<<<<< HEAD
            // Test {
            //     name: "Filter true and cond",
            //     query: "SELECT number from numbers(10) where true AND number > 1",
            //     expect: "\
            //     Projection: number:UInt64\
            //     \n  Filter: (number > 1)\
            //     \n    ReadDataSource: scan schema: [number:UInt64], statistics: [read_rows: 10, read_bytes: 80, partitions_scanned: 1, partitions_total: 1], push_downs: [projections: [0], filters: [(true AND (number > 1))]]",
            // },
            // Test {
            //     name: "Filter cond and true",
            //     query: "SELECT number from numbers(10) where number > 1 AND true",
            //     expect: "\
            //     Projection: number:UInt64\
            //     \n  Filter: (number > 1)\
            //     \n    ReadDataSource: scan schema: [number:UInt64], statistics: [read_rows: 10, read_bytes: 80, partitions_scanned: 1, partitions_total: 1], push_downs: [projections: [0], filters: [((number > 1) AND true)]]",
            // },
            // Test {
            //     name: "Filter false and cond",
            //     query: "SELECT number from numbers(10) where false AND number > 1",
            //     expect: "\
            //     Projection: number:UInt64\
            //     \n  Filter: false\
            //     \n    ReadDataSource: scan schema: [number:UInt64], statistics: [read_rows: 10, read_bytes: 80, partitions_scanned: 1, partitions_total: 1], push_downs: [projections: [0], filters: [(false AND (number > 1))]]",
            // },
            // Test {
            //     name: "Filter cond and false",
            //     query: "SELECT number from numbers(10) where number > 1 AND false",
            //     expect: "\
            //     Projection: number:UInt64\
            //     \n  Filter: false\
            //     \n    ReadDataSource: scan schema: [number:UInt64], statistics: [read_rows: 10, read_bytes: 80, partitions_scanned: 1, partitions_total: 1], push_downs: [projections: [0], filters: [((number > 1) AND false)]]",
            // },
            Test {
                name: "Filter false or cond",
                query: "SELECT number from numbers(10) where false OR number > 1",
                expect: "\
                Projection: number:UInt64\
                \n  Filter: (number > 1)\
                \n    ReadDataSource: scan schema: [number:UInt64], statistics: [read_rows: 10, read_bytes: 80, partitions_scanned: 1, partitions_total: 1], push_downs: [projections: [0], filters: [(false OR (number > 1))]]",
            },
            Test {
                name: "Filter cond or false",
                query: "SELECT number from numbers(10) where number > 1 OR false",
                expect: "\
                Projection: number:UInt64\
                \n  Filter: (number > 1)\
                \n    ReadDataSource: scan schema: [number:UInt64], statistics: [read_rows: 10, read_bytes: 80, partitions_scanned: 1, partitions_total: 1], push_downs: [projections: [0], filters: [((number > 1) OR false)]]",
            },
            Test {
                name: "Filter true or cond",
                query: "SELECT number from numbers(10) where true OR number > 1",
                expect: "\
                Projection: number:UInt64\
                \n  Filter: true\
                \n    ReadDataSource: scan schema: [number:UInt64], statistics: [read_rows: 10, read_bytes: 80, partitions_scanned: 1, partitions_total: 1], push_downs: [projections: [0], filters: [(true OR (number > 1))]]",
            },
            Test {
                name: "Filter cond or true",
                query: "SELECT number from numbers(10) where number > 1 OR true",
                expect: "\
                Projection: number:UInt64\
                \n  Filter: true\
                \n    ReadDataSource: scan schema: [number:UInt64], statistics: [read_rows: 10, read_bytes: 80, partitions_scanned: 1, partitions_total: 1], push_downs: [projections: [0], filters: [((number > 1) OR true)]]",
            },
=======
>>>>>>> 0921b0da
        ];

    for test in tests {
        let ctx = crate::tests::create_query_context()?;

        let plan = PlanParser::parse(test.query, ctx.clone()).await?;
        let mut optimizer = ConstantFoldingOptimizer::create(ctx);
        let optimized = optimizer.optimize(&plan)?;
        let actual = format!("{:?}", optimized);
        assert_eq!(test.expect, actual, "{:#?}", test.name);
    }
    Ok(())
}<|MERGE_RESOLUTION|>--- conflicted
+++ resolved
@@ -79,26 +79,9 @@
                 query: "SELECT sipHash('test_string')",
                 expect: "\
                 Projection: sipHash('test_string'):UInt64\
-<<<<<<< HEAD
-                \n  Expression: 11164312367746070837:UInt64 (Before Projection)\
-                \n    ReadDataSource: scan schema: [dummy:UInt8], statistics: [read_rows: 1, read_bytes: 1, partitions_scanned: 1, partitions_total: 1], push_downs: [projections: [0]]",
-            },
-            // TODO(Veeupup) it will optimize `null` to `false`, 
-            // ex. When `select null AND 1`, it will return `0` rather than `NULL`
-            // it will be fixed in another pr.
-            // Test {
-            //     name: "Projection logics const recursion",
-            //     query: "SELECT 1 = 1 AND 2 > 1",
-            //     expect: "\
-            //     Projection: ((1 = 1) AND (2 > 1)):Boolean\
-            //     \n  Expression: true:Boolean (Before Projection)\
-            //     \n    ReadDataSource: scan schema: [dummy:UInt8], statistics: [read_rows: 1, read_bytes: 1, partitions_scanned: 1, partitions_total: 1], push_downs: [projections: [0]]",
-            // },
-=======
                 \n  Expression: 15735157695654173841:UInt64 (Before Projection)\
                 \n    ReadDataSource: scan schema: [dummy:UInt8], statistics: [read_rows: 1, read_bytes: 1, partitions_scanned: 1, partitions_total: 1], push_downs: [projections: [0]]",
             },
->>>>>>> 0921b0da
             Test {
                 name: "Projection strings const recursion",
                 query: "SELECT SUBSTRING('1234567890' FROM 3 FOR 3)",
@@ -115,73 +98,6 @@
                 \n  Expression: String:String (Before Projection)\
                 \n    ReadDataSource: scan schema: [dummy:UInt8], statistics: [read_rows: 1, read_bytes: 1, partitions_scanned: 1, partitions_total: 1], push_downs: [projections: [0]]",
             },
-<<<<<<< HEAD
-            // Test {
-            //     name: "Filter true and cond",
-            //     query: "SELECT number from numbers(10) where true AND number > 1",
-            //     expect: "\
-            //     Projection: number:UInt64\
-            //     \n  Filter: (number > 1)\
-            //     \n    ReadDataSource: scan schema: [number:UInt64], statistics: [read_rows: 10, read_bytes: 80, partitions_scanned: 1, partitions_total: 1], push_downs: [projections: [0], filters: [(true AND (number > 1))]]",
-            // },
-            // Test {
-            //     name: "Filter cond and true",
-            //     query: "SELECT number from numbers(10) where number > 1 AND true",
-            //     expect: "\
-            //     Projection: number:UInt64\
-            //     \n  Filter: (number > 1)\
-            //     \n    ReadDataSource: scan schema: [number:UInt64], statistics: [read_rows: 10, read_bytes: 80, partitions_scanned: 1, partitions_total: 1], push_downs: [projections: [0], filters: [((number > 1) AND true)]]",
-            // },
-            // Test {
-            //     name: "Filter false and cond",
-            //     query: "SELECT number from numbers(10) where false AND number > 1",
-            //     expect: "\
-            //     Projection: number:UInt64\
-            //     \n  Filter: false\
-            //     \n    ReadDataSource: scan schema: [number:UInt64], statistics: [read_rows: 10, read_bytes: 80, partitions_scanned: 1, partitions_total: 1], push_downs: [projections: [0], filters: [(false AND (number > 1))]]",
-            // },
-            // Test {
-            //     name: "Filter cond and false",
-            //     query: "SELECT number from numbers(10) where number > 1 AND false",
-            //     expect: "\
-            //     Projection: number:UInt64\
-            //     \n  Filter: false\
-            //     \n    ReadDataSource: scan schema: [number:UInt64], statistics: [read_rows: 10, read_bytes: 80, partitions_scanned: 1, partitions_total: 1], push_downs: [projections: [0], filters: [((number > 1) AND false)]]",
-            // },
-            Test {
-                name: "Filter false or cond",
-                query: "SELECT number from numbers(10) where false OR number > 1",
-                expect: "\
-                Projection: number:UInt64\
-                \n  Filter: (number > 1)\
-                \n    ReadDataSource: scan schema: [number:UInt64], statistics: [read_rows: 10, read_bytes: 80, partitions_scanned: 1, partitions_total: 1], push_downs: [projections: [0], filters: [(false OR (number > 1))]]",
-            },
-            Test {
-                name: "Filter cond or false",
-                query: "SELECT number from numbers(10) where number > 1 OR false",
-                expect: "\
-                Projection: number:UInt64\
-                \n  Filter: (number > 1)\
-                \n    ReadDataSource: scan schema: [number:UInt64], statistics: [read_rows: 10, read_bytes: 80, partitions_scanned: 1, partitions_total: 1], push_downs: [projections: [0], filters: [((number > 1) OR false)]]",
-            },
-            Test {
-                name: "Filter true or cond",
-                query: "SELECT number from numbers(10) where true OR number > 1",
-                expect: "\
-                Projection: number:UInt64\
-                \n  Filter: true\
-                \n    ReadDataSource: scan schema: [number:UInt64], statistics: [read_rows: 10, read_bytes: 80, partitions_scanned: 1, partitions_total: 1], push_downs: [projections: [0], filters: [(true OR (number > 1))]]",
-            },
-            Test {
-                name: "Filter cond or true",
-                query: "SELECT number from numbers(10) where number > 1 OR true",
-                expect: "\
-                Projection: number:UInt64\
-                \n  Filter: true\
-                \n    ReadDataSource: scan schema: [number:UInt64], statistics: [read_rows: 10, read_bytes: 80, partitions_scanned: 1, partitions_total: 1], push_downs: [projections: [0], filters: [((number > 1) OR true)]]",
-            },
-=======
->>>>>>> 0921b0da
         ];
 
     for test in tests {
