// Copyright 2021 Datafuse Labs.
//
// Licensed under the Apache License, Version 2.0 (the "License");
// you may not use this file except in compliance with the License.
// You may obtain a copy of the License at
//
//     http://www.apache.org/licenses/LICENSE-2.0
//
// Unless required by applicable law or agreed to in writing, software
// distributed under the License is distributed on an "AS IS" BASIS,
// WITHOUT WARRANTIES OR CONDITIONS OF ANY KIND, either express or implied.
// See the License for the specific language governing permissions and
// limitations under the License.

use std::any::Any;
use std::sync::Arc;

use common_datablocks::DataBlock;
use common_datavalues2::prelude::*;
use common_exception::Result;
use common_meta_types::TableIdent;
use common_meta_types::TableInfo;
use common_meta_types::TableMeta;
use common_planners::ReadDataSourcePlan;
use common_streams::DataBlockStream;
use common_streams::SendableDataBlockStream;

use crate::sessions::QueryContext;
use crate::storages::Table;

pub struct SettingsTable {
    table_info: TableInfo,
}

impl SettingsTable {
    pub fn create(table_id: u64) -> Self {
        let schema = DataSchemaRefExt::create(vec![
<<<<<<< HEAD
            DataField::new("name", Vu8::to_data_type()),
            DataField::new("value", Vu8::to_data_type()),
            DataField::new("description", Vu8::to_data_type()),
=======
            DataField::new("name", DataType::String, false),
            DataField::new("value", DataType::String, false),
            DataField::new("default", DataType::String, false),
            DataField::new("level", DataType::String, false),
            DataField::new("description", DataType::String, false),
            DataField::new("type", DataType::String, false),
>>>>>>> 5646cb7e
        ]);

        let table_info = TableInfo {
            desc: "'system'.'settings'".to_string(),
            name: "settings".to_string(),
            ident: TableIdent::new(table_id, 0),
            meta: TableMeta {
                schema,
                engine: "SystemSettings".to_string(),

                ..Default::default()
            },
        };

        SettingsTable { table_info }
    }
}

#[async_trait::async_trait]
impl Table for SettingsTable {
    fn as_any(&self) -> &dyn Any {
        self
    }

    fn get_table_info(&self) -> &TableInfo {
        &self.table_info
    }

    async fn read(
        &self,
        ctx: Arc<QueryContext>,
        _plan: &ReadDataSourcePlan,
    ) -> Result<SendableDataBlockStream> {
        let settings = ctx.get_settings().get_setting_values();

        let mut names: Vec<String> = vec![];
        let mut values: Vec<String> = vec![];
        let mut defaults: Vec<String> = vec![];
        let mut levels: Vec<String> = vec![];
        let mut descs: Vec<String> = vec![];
        let mut types: Vec<String> = vec![];
        for setting in settings {
            if let DataValue::Struct(vals) = setting {
                // Name.
                names.push(format!("{:?}", vals[0]));
                // Value.
                values.push(format!("{:?}", vals[1]));
                // Default Value.
                defaults.push(format!("{:?}", vals[2]));
                // Scope level.
                levels.push(format!("{:?}", vals[3]));
                // Desc.
                descs.push(format!("{:?}", vals[4]));
                // Types.
                types.push(format!("{:?}", vals[2].data_type()));
            }
        }

        let names: Vec<&[u8]> = names.iter().map(|x| x.as_bytes()).collect();
        let values: Vec<&[u8]> = values.iter().map(|x| x.as_bytes()).collect();
        let defaults: Vec<&[u8]> = defaults.iter().map(|x| x.as_bytes()).collect();
        let levels: Vec<&[u8]> = levels.iter().map(|x| x.as_bytes()).collect();
        let descs: Vec<&[u8]> = descs.iter().map(|x| x.as_bytes()).collect();
<<<<<<< HEAD
        let block = DataBlock::create(self.table_info.schema(), vec![
=======
        let types: Vec<&[u8]> = types.iter().map(|x| x.as_bytes()).collect();
        let block = DataBlock::create_by_array(self.table_info.schema(), vec![
>>>>>>> 5646cb7e
            Series::new(names),
            Series::new(values),
            Series::new(defaults),
            Series::new(levels),
            Series::new(descs),
            Series::new(types),
        ]);

        Ok(Box::pin(DataBlockStream::create(
            self.table_info.schema(),
            None,
            vec![block],
        )))
    }
}<|MERGE_RESOLUTION|>--- conflicted
+++ resolved
@@ -35,18 +35,12 @@
 impl SettingsTable {
     pub fn create(table_id: u64) -> Self {
         let schema = DataSchemaRefExt::create(vec![
-<<<<<<< HEAD
             DataField::new("name", Vu8::to_data_type()),
             DataField::new("value", Vu8::to_data_type()),
+            DataField::new("default", Vu8::to_data_type()),
+            DataField::new("level", Vu8::to_data_type()),
             DataField::new("description", Vu8::to_data_type()),
-=======
-            DataField::new("name", DataType::String, false),
-            DataField::new("value", DataType::String, false),
-            DataField::new("default", DataType::String, false),
-            DataField::new("level", DataType::String, false),
-            DataField::new("description", DataType::String, false),
-            DataField::new("type", DataType::String, false),
->>>>>>> 5646cb7e
+            DataField::new("type", Vu8::to_data_type()),
         ]);
 
         let table_info = TableInfo {
@@ -110,18 +104,14 @@
         let defaults: Vec<&[u8]> = defaults.iter().map(|x| x.as_bytes()).collect();
         let levels: Vec<&[u8]> = levels.iter().map(|x| x.as_bytes()).collect();
         let descs: Vec<&[u8]> = descs.iter().map(|x| x.as_bytes()).collect();
-<<<<<<< HEAD
+        let types: Vec<&[u8]> = types.iter().map(|x| x.as_bytes()).collect();
         let block = DataBlock::create(self.table_info.schema(), vec![
-=======
-        let types: Vec<&[u8]> = types.iter().map(|x| x.as_bytes()).collect();
-        let block = DataBlock::create_by_array(self.table_info.schema(), vec![
->>>>>>> 5646cb7e
-            Series::new(names),
-            Series::new(values),
-            Series::new(defaults),
-            Series::new(levels),
-            Series::new(descs),
-            Series::new(types),
+            Series::from_data(names),
+            Series::from_data(values),
+            Series::from_data(defaults),
+            Series::from_data(levels),
+            Series::from_data(descs),
+            Series::from_data(types),
         ]);
 
         Ok(Box::pin(DataBlockStream::create(
