--- conflicted
+++ resolved
@@ -28,11 +28,6 @@
 pub struct GithubDatabase {
     ctx: DatabaseContext,
     db_name: String,
-<<<<<<< HEAD
-    #[allow(dead_code)]
-    db_engine: String,
-=======
->>>>>>> 0cfbcc0a
 }
 
 impl GithubDatabase {
