name: Dev Linux

on:
  pull_request:
    paths-ignore:
      - "docs/**"
      - "website/**"
      - "**.md"
      - "scripts/setup/**"
      - "docker/**"
      - ".devcontainer/**"

concurrency:
  group: ${{ github.workflow }}-${{ github.ref }}-${{ github.event_name }}
  cancel-in-progress: true

env:
  BUILD_PROFILE: debug

jobs:
  check:
    timeout-minutes: 30
    runs-on: [self-hosted, X64, Linux]
    steps:
      - uses: actions/checkout@v3
        with:
          # fetch all tags,  metasrv and metaclient need tag as its version.
          fetch-depth: 0
      - uses: ./.github/actions/check
        with:
          github_token: ${{ secrets.GITHUB_TOKEN }}

  build_gnu:
    timeout-minutes: 30
    name: build_${{ matrix.arch }}_gnu
    runs-on: [self-hosted, X64, Linux, development]
    strategy:
      matrix:
        arch:
          - x86_64
          - aarch64
    steps:
      - uses: actions/checkout@v3
        with:
          # fetch all tags,  metasrv and metaclient need tag as its version.
          fetch-depth: 0
      - uses: ./.github/actions/build_linux
        with:
          target: ${{ matrix.arch }}-unknown-linux-gnu
          profile: debug

  build_musl:
    timeout-minutes: 30
    name: build_${{ matrix.arch }}_musl
    runs-on: [self-hosted, X64, Linux, development]
    strategy:
      matrix:
        arch:
          - x86_64
          - aarch64
    steps:
      - uses: actions/checkout@v3
        with:
          # fetch all tags,  metasrv and metaclient need tag as its version.
          fetch-depth: 0
      - uses: ./.github/actions/build_linux
        with:
          target: ${{ matrix.arch }}-unknown-linux-musl
          profile: debug

  test_unit:
    timeout-minutes: 30
    runs-on: [self-hosted, X64, Linux]
    steps:
      - uses: actions/checkout@v3
        with:
          # fetch all tags,  metasrv and metaclient need tag as its version.
          fetch-depth: 0
      - uses: ./.github/actions/test_unit
        with:
          codecov_token: ${{ secrets.CODECOV_TOKEN }}

  test_metactl:
    timeout-minutes: 10
    runs-on: [self-hosted, X64, Linux, development]
    needs: build_gnu
    steps:
      - uses: actions/checkout@v3
      - uses: ./.github/actions/test_metactl

  test_compat:
    timeout-minutes: 10
    runs-on: [self-hosted, X64, Linux, development]
    needs: build_gnu
    steps:
      - uses: actions/checkout@v3
      - uses: ./.github/actions/test_compat

  fuse_compat:
    timeout-minutes: 10
    runs-on: [self-hosted, X64, Linux, development]
    needs: build_gnu
    steps:
      - uses: actions/checkout@v3
      - uses: ./.github/actions/fuse_compat

  test_meta_cluster:
    timeout-minutes: 10
    runs-on: [self-hosted, X64, Linux, development]
    needs: build_gnu
    steps:
      - uses: actions/checkout@v3
      - uses: ./.github/actions/test_meta_cluster

  test_sqllogic_standalone_linux:
    timeout-minutes: 30
    name: test_sqllogic_${{ matrix.dirs }}_standalone_linux
    runs-on: [self-hosted, X64, Linux, development]
    needs: build_gnu
    strategy:
      matrix:
        dirs:
          - "base"
          - "ydb"
          - "crdb"
          - "duckdb"
    steps:
      - uses: actions/checkout@v3
      - uses: ./.github/actions/test_sqllogic_standalone_linux
        with:
          dirs: ${{ matrix.dirs }}

  test_sqllogic_cluster_linux:
    timeout-minutes: 30
    name: test_sqllogic_${{ matrix.dirs }}_cluster_linux
    runs-on: [self-hosted, X64, Linux, development]
    needs: build_gnu
    strategy:
      matrix:
        dirs:
          - "base"
    steps:
      - uses: actions/checkout@v3
      - uses: ./.github/actions/test_sqllogic_cluster_linux
        with:
          dirs: ${{ matrix.dirs }}

  test_stateless_standalone_linux:
    timeout-minutes: 20
    runs-on: [self-hosted, X64, Linux, development]
    needs: build_gnu
    steps:
      - uses: actions/checkout@v3
      - uses: ./.github/actions/test_stateless_standalone_linux

  test_stateless_cluster_linux:
    timeout-minutes: 20
    runs-on: [self-hosted, X64, Linux, development]
    needs: build_gnu
    steps:
      - uses: actions/checkout@v3
      - uses: ./.github/actions/test_stateless_cluster_linux

  test_stateful_standalone_linux:
    timeout-minutes: 20
    runs-on: [ self-hosted, X64, Linux, development ]
    needs: build_gnu
    steps:
      - uses: actions/checkout@v3
      - uses: ./.github/actions/test_stateful_standalone_linux

<<<<<<< HEAD
  test_stateful_cluster_linux:
    timeout-minutes: 20
    runs-on: [ self-hosted, X64, Linux, development ]
    needs: build_gnu
    steps:
      - uses: actions/checkout@v3
      - uses: ./.github/actions/test_stateful_cluster_linux
=======
  # Wait for issue https://github.com/datafuselabs/databend/issues/7684
  #
  # test_stateful_cluster_linux:
  #  timeout-minutes: 20
  #  runs-on: [ self-hosted, X64, Linux, development ]
  #  needs: build_gnu
  #  steps:
  #    - uses: actions/checkout@v3
  #    - uses: ./.github/actions/test_stateful_cluster_linux
>>>>>>> f02aa842

  test_fuzz_standalone_linux:
    timeout-minutes: 10
    runs-on: [self-hosted, X64, Linux, development]
    needs: build_gnu
    steps:
      - uses: actions/checkout@v3
      - uses: ./.github/actions/test_fuzz_standalone_linux
        continue-on-error: true

  build_hive:
    timeout-minutes: 30
    runs-on: [self-hosted, X64, Linux, development]
    steps:
      - uses: actions/checkout@v3
      - uses: ./.github/actions/build_linux_hive
        with:
          target: x86_64-unknown-linux-gnu
          profile: debug

  test_stateful_hive_standalone:
    timeout-minutes: 10
    runs-on: [self-hosted, X64, Linux, development]
    needs: build_hive
    steps:
      - uses: actions/checkout@v3
      - uses: ./.github/actions/test_stateful_hive_standalone
        with:
          target: x86_64-unknown-linux-gnu
          profile: debug<|MERGE_RESOLUTION|>--- conflicted
+++ resolved
@@ -169,7 +169,6 @@
       - uses: actions/checkout@v3
       - uses: ./.github/actions/test_stateful_standalone_linux
 
-<<<<<<< HEAD
   test_stateful_cluster_linux:
     timeout-minutes: 20
     runs-on: [ self-hosted, X64, Linux, development ]
@@ -177,17 +176,6 @@
     steps:
       - uses: actions/checkout@v3
       - uses: ./.github/actions/test_stateful_cluster_linux
-=======
-  # Wait for issue https://github.com/datafuselabs/databend/issues/7684
-  #
-  # test_stateful_cluster_linux:
-  #  timeout-minutes: 20
-  #  runs-on: [ self-hosted, X64, Linux, development ]
-  #  needs: build_gnu
-  #  steps:
-  #    - uses: actions/checkout@v3
-  #    - uses: ./.github/actions/test_stateful_cluster_linux
->>>>>>> f02aa842
 
   test_fuzz_standalone_linux:
     timeout-minutes: 10
