[package]
name = "bendctl"
version = "0.1.0"
description = "All-in-one tool for setting up, managing with Databend"
authors = ["Databend Authors <opensource@datafuselabs.com>"]
license = "Apache-2.0"
publish = false
edition = "2021"

[[bin]]
name = "bendctl"
path = "src/bin/benctl.rs"

[features]

[dependencies]
# Workspace dependencies
databend-query = {path = "../query"}
<<<<<<< HEAD
clap = "3.0.0-beta.4"
clap_generate = "3.0.0-beta.4"
shellwords = "1.1.0"
=======
clap = "3.0.0-beta.5"
clap_generate = "3.0.0-beta.5"
>>>>>>> 6365664e
databend-meta = {path = "../metasrv" }
common-meta-raft-store= {path = "../common/meta/raft-store"}
colored = "2.0.0"
comfy-table = "4.1.1"
dirs = "4.0.0"
dyn-clone = "1.0.4"
flate2 = "1.0.22"
indicatif = "0.16.2"
run_script = "^0.9.0"
rustyline = "9.0.0"
serde = { version = "1.0", features = ["derive"] }
serde_json = "1.0"
sha2 = "0.9.8"
sysinfo = "0.20.5"
tar = "0.4.37"
thiserror = "1.0.30"
ureq = { version = "2.2.0", features = ["json"] }
nix = "0.22.2"
log = "0.4"
serde_yaml = "0.8"
structopt = "0.3"
structopt-toml = "0.5.0"
portpicker = "0.1.1"
reqwest = { version = "0.11", features = ["json", "native-tls", "blocking"] }
libc = "0.2"
lexical-util = "0.8.1"

[dev-dependencies]
pretty_assertions = "1.0"
tempfile = "3.2.0"
assert_cmd = "2.0.2"
predicates = "2.0.3"
httpmock = "0.6"

[build-dependencies]
common-building = {path = "../common/building"}<|MERGE_RESOLUTION|>--- conflicted
+++ resolved
@@ -16,14 +16,7 @@
 [dependencies]
 # Workspace dependencies
 databend-query = {path = "../query"}
-<<<<<<< HEAD
-clap = "3.0.0-beta.4"
-clap_generate = "3.0.0-beta.4"
 shellwords = "1.1.0"
-=======
-clap = "3.0.0-beta.5"
-clap_generate = "3.0.0-beta.5"
->>>>>>> 6365664e
 databend-meta = {path = "../metasrv" }
 common-meta-raft-store= {path = "../common/meta/raft-store"}
 colored = "2.0.0"
