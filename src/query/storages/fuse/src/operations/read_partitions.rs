--- conflicted
+++ resolved
@@ -158,11 +158,7 @@
 
         let partitions_scanned = block_metas.len();
 
-<<<<<<< HEAD
-        let (mut statistics, parts) = Self::to_partitions(block_metas, &column_leaves, push_downs);
-=======
-        let (mut statistics, parts) = Self::to_partitions(&block_metas, &column_nodes, push_downs);
->>>>>>> 26a58b5b
+        let (mut statistics, parts) = Self::to_partitions(block_metas, &column_nodes, push_downs);
 
         // Update planner statistics.
         statistics.partitions_total = partitions_total;
@@ -178,13 +174,8 @@
     }
 
     pub fn to_partitions(
-<<<<<<< HEAD
         block_metas: &[(Option<Range<usize>>, Arc<BlockMeta>)],
-        column_leaves: &ColumnLeaves,
-=======
-        blocks_metas: &[Arc<BlockMeta>],
         column_nodes: &ColumnNodes,
->>>>>>> 26a58b5b
         push_down: Option<PushDownInfo>,
     ) -> (PartStatistics, Partitions) {
         let limit = push_down
@@ -198,11 +189,7 @@
             Some(extras) => match &extras.projection {
                 None => Self::all_columns_partitions(block_metas, limit),
                 Some(projection) => {
-<<<<<<< HEAD
-                    Self::projection_partitions(block_metas, column_leaves, projection, limit)
-=======
-                    Self::projection_partitions(blocks_metas, column_nodes, projection, limit)
->>>>>>> 26a58b5b
+                    Self::projection_partitions(block_metas, column_nodes, projection, limit)
                 }
             },
         };
@@ -254,13 +241,8 @@
     }
 
     fn projection_partitions(
-<<<<<<< HEAD
         block_metas: &[(Option<Range<usize>>, Arc<BlockMeta>)],
-        column_leaves: &ColumnLeaves,
-=======
-        metas: &[Arc<BlockMeta>],
         column_nodes: &ColumnNodes,
->>>>>>> 26a58b5b
         projection: &Projection,
         limit: usize,
     ) -> (PartStatistics, Partitions) {
@@ -273,20 +255,13 @@
 
         let mut remaining = limit;
 
-<<<<<<< HEAD
         for (range, block_meta) in block_metas {
             partitions.partitions.push(Self::projection_part(
                 block_meta,
                 range.clone(),
-                column_leaves,
+                column_nodes,
                 projection,
             ));
-=======
-        for block_meta in metas {
-            partitions
-                .partitions
-                .push(Self::projection_part(block_meta, column_nodes, projection));
->>>>>>> 26a58b5b
             let rows = block_meta.row_count as usize;
 
             statistics.read_rows += rows;
@@ -335,12 +310,8 @@
 
     fn projection_part(
         meta: &BlockMeta,
-<<<<<<< HEAD
         range: Option<Range<usize>>,
-        column_leaves: &ColumnLeaves,
-=======
         column_nodes: &ColumnNodes,
->>>>>>> 26a58b5b
         projection: &Projection,
     ) -> PartInfoPtr {
         let mut columns_meta = HashMap::with_capacity(projection.len());
