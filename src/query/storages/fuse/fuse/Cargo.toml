[package]
name = "common-storages-fuse"
version = { workspace = true }
authors = { workspace = true }
license = { workspace = true }
publish = { workspace = true }
edition = { workspace = true }

# See more keys and their definitions at https://doc.rust-lang.org/cargo/reference/manifest.html
[lib]
doctest = false
test = false

[dependencies]
common-arrow = { path = "../../../../common/arrow" }
common-base = { path = "../../../../common/base" }
common-cache = { path = "../../../../common/cache" }
<<<<<<< HEAD
common-catalog = { path = "../../../../common/../query/catalog" }
common-config = { path = "../../../../common/../query/config" }
=======
common-catalog = { path = "../../../catalog" }
common-config = { path = "../../../config" }
common-datablocks = { path = "../../../datablocks" }
common-datavalues = { path = "../../../datavalues" }
>>>>>>> d6eca280
common-exception = { path = "../../../../common/exception" }
common-expression = { path = "../../../expression" }
common-functions-v2 = { path = "../../../functions-v2" }
common-meta-app = { path = "../../../../meta/app" }
common-meta-types = { path = "../../../../meta/types" }
common-pipeline-core = { path = "../../../pipeline/core" }
common-pipeline-sources = { path = "../../../pipeline/sources" }
common-pipeline-transforms = { path = "../../../pipeline/transforms" }
common-sharing = { path = "../../../sharing" }
<<<<<<< HEAD
# common-sql = { path = "../../../../common/../query/sql" }
=======
common-sql = { path = "../../../sql" }
>>>>>>> d6eca280
common-storage = { path = "../../../../common/storage" }
common-storages-cache = { path = "../../cache" }
common-storages-index = { path = "../../index" }
common-storages-pruner = { path = "../../pruner" }
common-storages-table-meta = { path = "../../table-meta" }

async-trait = { version = "0.1.57", package = "async-trait-fn" }
backoff = { version = "0.4.0", features = ["futures", "tokio"] }
backon = "0.2"
chrono = { workspace = true }
futures = "0.3.24"
futures-util = "0.3.24"
itertools = "0.10.5"
metrics = "0.20.1"
opendal = "0.22"
serde = { workspace = true }
serde_json = { workspace = true }
tracing = "0.1.36"
typetag = "0.2.3"
uuid = { version = "1.1.2", features = ["serde", "v4"] }<|MERGE_RESOLUTION|>--- conflicted
+++ resolved
@@ -15,15 +15,8 @@
 common-arrow = { path = "../../../../common/arrow" }
 common-base = { path = "../../../../common/base" }
 common-cache = { path = "../../../../common/cache" }
-<<<<<<< HEAD
-common-catalog = { path = "../../../../common/../query/catalog" }
-common-config = { path = "../../../../common/../query/config" }
-=======
 common-catalog = { path = "../../../catalog" }
 common-config = { path = "../../../config" }
-common-datablocks = { path = "../../../datablocks" }
-common-datavalues = { path = "../../../datavalues" }
->>>>>>> d6eca280
 common-exception = { path = "../../../../common/exception" }
 common-expression = { path = "../../../expression" }
 common-functions-v2 = { path = "../../../functions-v2" }
@@ -33,11 +26,7 @@
 common-pipeline-sources = { path = "../../../pipeline/sources" }
 common-pipeline-transforms = { path = "../../../pipeline/transforms" }
 common-sharing = { path = "../../../sharing" }
-<<<<<<< HEAD
-# common-sql = { path = "../../../../common/../query/sql" }
-=======
-common-sql = { path = "../../../sql" }
->>>>>>> d6eca280
+# common-sql = { path = "../../../sql" }
 common-storage = { path = "../../../../common/storage" }
 common-storages-cache = { path = "../../cache" }
 common-storages-index = { path = "../../index" }
