// Copyright 2022 Datafuse Labs.
//
// Licensed under the Apache License, Version 2.0 (the "License");
// you may not use this file except in compliance with the License.
// You may obtain a copy of the License at
//
//     http://www.apache.org/licenses/LICENSE-2.0
//
// Unless required by applicable law or agreed to in writing, software
// distributed under the License is distributed on an "AS IS" BASIS,
// WITHOUT WARRANTIES OR CONDITIONS OF ANY KIND, either express or implied.
// See the License for the specific language governing permissions and
// limitations under the License.

use std::iter::repeat;
use std::iter::TrustedLen;
use std::sync::atomic::Ordering;

use common_arrow::arrow::bitmap::Bitmap;
use common_arrow::arrow::bitmap::MutableBitmap;
use common_datablocks::DataBlock;
use common_datavalues::combine_validities_3;
use common_datavalues::wrap_nullable;
use common_datavalues::BooleanColumn;
use common_datavalues::BooleanType;
use common_datavalues::BooleanViewer;
use common_datavalues::Column;
use common_datavalues::ColumnRef;
use common_datavalues::ConstColumn;
use common_datavalues::DataField;
use common_datavalues::DataSchema;
use common_datavalues::DataSchemaRef;
use common_datavalues::DataType;
use common_datavalues::DataValue;
use common_datavalues::NullableColumn;
use common_datavalues::NullableType;
use common_datavalues::ScalarViewer;
use common_datavalues::Series;
use common_exception::ErrorCode;
use common_exception::Result;
use common_hashtable::HashMap;
use common_hashtable::HashtableEntry;
use common_hashtable::HashtableKeyable;
use common_hashtable::UnsizedHashMap;
use common_hashtable::UnsizedHashtableEntryRef;

use super::JoinHashTable;
use super::ProbeState;
use crate::evaluator::EvalNode;
use crate::pipelines::processors::transforms::hash_join::join_hash_table::MarkerKind;
use crate::pipelines::processors::transforms::hash_join::row::RowPtr;
use crate::sessions::TableContext;
use crate::sql::planner::plans::JoinType;

pub trait ResultBlocks {
    type Key: ?Sized;
    type KeyRef<'a>;

    fn result_blocks<'a, IT>(
        &self,
        join_hash_table: &JoinHashTable,
        probe_state: &mut ProbeState,
        keys_iter: IT,
        input: &DataBlock,
    ) -> Result<Vec<DataBlock>>
    where
<<<<<<< HEAD
        IT: Iterator<Item = Self::KeyRef<'a>> + TrustedLen;
}

impl<Key: HashtableKeyable + 'static> ResultBlocks for HashMap<Key, Vec<RowPtr>> {
    type Key = Key;
    type KeyRef<'a> = Key;

    fn result_blocks<'a, IT>(
=======
        Key: HashTableKeyable + Clone + 'static,
        IT: Iterator<Item = Key> + TrustedLen,
    {
        let valids = &probe_state.valids;

        match self.hash_join_desc.join_type {
            JoinType::Inner => {
                let block_size = self
                    .ctx
                    .get_settings()
                    .get_max_block_size()
                    .unwrap_or(65535) as usize;

                // The inner join will return multiple data blocks of similar size
                let mut probed_blocks = vec![];
                let mut probe_indexes = Vec::with_capacity(block_size);
                let mut build_indexes = Vec::with_capacity(block_size);

                for (i, key) in keys_iter.enumerate() {
                    // If the join is derived from correlated subquery, then null equality is safe.
                    let probe_result_ptr = if self.hash_join_desc.from_correlated_subquery {
                        hash_table.find_key(&key)
                    } else {
                        Self::probe_key(hash_table, key, valids, i)
                    };

                    if let Some(v) = probe_result_ptr {
                        let probed_rows = v.get_value();

                        if probe_indexes.len() + probed_rows.len() < probe_indexes.capacity() {
                            build_indexes.extend_from_slice(probed_rows);
                            probe_indexes.extend(repeat(i as u32).take(probed_rows.len()));
                        } else {
                            let mut index = 0_usize;
                            let mut remain = probed_rows.len();

                            while index < probed_rows.len() {
                                if probe_indexes.len() + remain < probe_indexes.capacity() {
                                    build_indexes.extend_from_slice(&probed_rows[index..]);
                                    probe_indexes.extend(std::iter::repeat(i as u32).take(remain));
                                    index += remain;
                                } else {
                                    if self.interrupt.load(Ordering::Relaxed) {
                                        return Err(ErrorCode::AbortedQuery(
                                            "Aborted query, because the server is shutting down or the query was killed.",
                                        ));
                                    }

                                    let addition = probe_indexes.capacity() - probe_indexes.len();
                                    let new_index = index + addition;

                                    build_indexes.extend_from_slice(&probed_rows[index..new_index]);
                                    probe_indexes.extend(repeat(i as u32).take(addition));

                                    probed_blocks.push(self.merge_eq_block(
                                        &self.row_space.gather(&build_indexes)?,
                                        &DataBlock::block_take_by_indices(input, &probe_indexes)?,
                                    )?);

                                    index = new_index;
                                    remain -= addition;

                                    build_indexes.clear();
                                    probe_indexes.clear();
                                }
                            }
                        }
                    }
                }

                probed_blocks.push(self.merge_eq_block(
                    &self.row_space.gather(&build_indexes)?,
                    &DataBlock::block_take_by_indices(input, &probe_indexes)?,
                )?);

                match &self.hash_join_desc.other_predicate {
                    None => Ok(probed_blocks),
                    Some(other_predicate) => {
                        let func_ctx = self.ctx.try_get_function_context()?;
                        let mut filtered_blocks = Vec::with_capacity(probed_blocks.len());

                        for probed_block in probed_blocks {
                            if self.interrupt.load(Ordering::Relaxed) {
                                return Err(ErrorCode::AbortedQuery(
                                    "Aborted query, because the server is shutting down or the query was killed.",
                                ));
                            }

                            let predicate = other_predicate.eval(&func_ctx, &probed_block)?;
                            let res = DataBlock::filter_block(probed_block, predicate.vector())?;

                            if !res.is_empty() {
                                filtered_blocks.push(res);
                            }
                        }

                        Ok(filtered_blocks)
                    }
                }
            }
            JoinType::LeftSemi => {
                if self.hash_join_desc.other_predicate.is_none() {
                    Ok(vec![self.left_semi_anti_join::<true, _, _>(
                        hash_table,
                        probe_state,
                        keys_iter,
                        input,
                    )?])
                } else {
                    Ok(vec![
                        self.left_semi_anti_join_with_other_conjunct::<true, _, _>(
                            hash_table,
                            probe_state,
                            keys_iter,
                            input,
                        )?,
                    ])
                }
            }
            JoinType::LeftAnti => {
                if self.hash_join_desc.other_predicate.is_none() {
                    Ok(vec![self.left_semi_anti_join::<false, _, _>(
                        hash_table,
                        probe_state,
                        keys_iter,
                        input,
                    )?])
                } else {
                    Ok(vec![
                        self.left_semi_anti_join_with_other_conjunct::<false, _, _>(
                            hash_table,
                            probe_state,
                            keys_iter,
                            input,
                        )?,
                    ])
                }
            }
            JoinType::RightSemi | JoinType::RightAnti => Ok(vec![self.right_join::<_, _>(
                hash_table,
                probe_state,
                keys_iter,
                input,
            )?]),
            // Single join is similar to left join, but the result is a single row.
            JoinType::Left | JoinType::Single | JoinType::Full => {
                if self.hash_join_desc.other_predicate.is_none() {
                    Ok(vec![self.left_or_single_join::<false, _, _>(
                        hash_table,
                        probe_state,
                        keys_iter,
                        input,
                    )?])
                } else {
                    Ok(vec![self.left_or_single_join::<true, _, _>(
                        hash_table,
                        probe_state,
                        keys_iter,
                        input,
                    )?])
                }
            }
            JoinType::Right => Ok(vec![self.right_join::<_, _>(
                hash_table,
                probe_state,
                keys_iter,
                input,
            )?]),
            // Three cases will produce Mark join:
            // 1. uncorrelated ANY subquery: only have one kind of join condition, equi-condition or non-equi-condition.
            // 2. correlated ANY subquery: must have two kinds of join condition, one is equi-condition and the other is non-equi-condition.
            //    equi-condition is subquery's outer columns with subquery's derived columns.
            //    non-equi-condition is subquery's child expr with subquery's output column.
            //    for example: select * from t1 where t1.a = ANY (select t2.a from t2 where t2.b = t1.b); [t1: a, b], [t2: a, b]
            //    subquery's outer columns: t1.b, and it'll derive a new column: subquery_5 when subquery cross join t1;
            //    so equi-condition is t1.b = subquery_5, and non-equi-condition is t1.a = t2.a.
            // 3. Correlated Exists subquery： only have one kind of join condition, equi-condition.
            //    equi-condition is subquery's outer columns with subquery's derived columns. (see the above example in correlated ANY subquery)
            JoinType::LeftMark => {
                self.left_mark_join(hash_table, probe_state, keys_iter, input)?;
                Ok(vec![DataBlock::empty()])
            }
            JoinType::RightMark => Ok(vec![self.right_mark_join(
                hash_table,
                probe_state,
                keys_iter,
                input,
            )?]),
            _ => Err(ErrorCode::UnImplement(format!(
                "{} is unimplemented",
                self.hash_join_desc.join_type
            ))),
        }
    }

    fn left_mark_join<Key, IT>(
>>>>>>> 63418d54
        &self,
        join_hash_table: &JoinHashTable,
        probe_state: &mut ProbeState,
        keys_iter: IT,
        input: &DataBlock,
    ) -> Result<Vec<DataBlock>>
    where
        IT: Iterator<Item = Self::KeyRef<'a>> + TrustedLen,
    {
        todo!()
    }
}

<<<<<<< HEAD
impl ResultBlocks for UnsizedHashMap<[u8], Vec<RowPtr>> {
    type Key = [u8];
    type KeyRef<'a> = &'a [u8];

    fn result_blocks<'a, IT>(
=======
    pub(crate) fn create_marker_block(
        &self,
        has_null: bool,
        markers: Vec<MarkerKind>,
    ) -> Result<DataBlock> {
        let mut validity = MutableBitmap::with_capacity(markers.len());
        let mut boolean_bit_map = MutableBitmap::with_capacity(markers.len());

        for m in markers {
            let marker = if m == MarkerKind::False && has_null {
                MarkerKind::Null
            } else {
                m
            };
            if marker == MarkerKind::Null {
                validity.push(false);
            } else {
                validity.push(true);
            }
            if marker == MarkerKind::True {
                boolean_bit_map.push(true);
            } else {
                boolean_bit_map.push(false);
            }
        }
        let boolean_column = BooleanColumn::from_arrow_data(boolean_bit_map.into());
        let marker_column = Self::set_validity(&boolean_column.arc(), &validity.into())?;
        let marker_schema = DataSchema::new(vec![DataField::new(
            &self
                .hash_join_desc
                .marker_join_desc
                .marker_index
                .ok_or_else(|| ErrorCode::LogicalError("Invalid mark join"))?
                .to_string(),
            NullableType::new_impl(BooleanType::new_impl()),
        )]);
        Ok(DataBlock::create(DataSchemaRef::from(marker_schema), vec![
            marker_column,
        ]))
    }

    pub(crate) fn init_markers(cols: &[ColumnRef], num_rows: usize) -> Vec<MarkerKind> {
        let mut markers = vec![MarkerKind::False; num_rows];
        if cols.iter().any(|c| c.is_nullable() || c.is_null()) {
            let mut valids = None;
            for col in cols.iter() {
                let (is_all_null, tmp_valids_option) = col.validity();
                if !is_all_null {
                    if let Some(tmp_valids) = tmp_valids_option.as_ref() {
                        if tmp_valids.unset_bits() == 0 {
                            let mut m = MutableBitmap::with_capacity(num_rows);
                            m.extend_constant(num_rows, true);
                            valids = Some(m.into());
                            break;
                        } else {
                            valids = combine_validities_3(valids, tmp_valids_option.cloned());
                        }
                    }
                }
            }
            if let Some(v) = valids {
                for (idx, marker) in markers.iter_mut().enumerate() {
                    if !v.get_bit(idx) {
                        *marker = MarkerKind::Null;
                    }
                }
            }
        }
        markers
    }

    fn right_mark_join<Key, IT>(
        &self,
        hash_table: &HashMap<Key, Vec<RowPtr>>,
        probe_state: &mut ProbeState,
        keys_iter: IT,
        input: &DataBlock,
    ) -> Result<DataBlock>
    where
        Key: HashTableKeyable + Clone + 'static,
        IT: Iterator<Item = Key> + TrustedLen,
    {
        let has_null = {
            let has_null_ref = self.hash_join_desc.marker_join_desc.has_null.read();
            *has_null_ref
        };

        let mut markers = Self::init_markers(input.columns(), input.num_rows());
        let valids = &probe_state.valids;
        if self.hash_join_desc.other_predicate.is_none() {
            // todo(youngsofun): can be optimized as semi-join?
            for (i, key) in keys_iter.enumerate() {
                let probe_result_ptr = if self.hash_join_desc.from_correlated_subquery {
                    hash_table.find_key(&key)
                } else {
                    Self::probe_key(hash_table, key, valids, i)
                };
                if probe_result_ptr.is_some() {
                    markers[i] = MarkerKind::True;
                }
            }
        } else {
            let mut probe_indexes = vec![];
            let mut build_indexes = vec![];
            for (i, key) in keys_iter.enumerate() {
                let probe_result_ptr = if self.hash_join_desc.from_correlated_subquery {
                    hash_table.find_key(&key)
                } else {
                    Self::probe_key(hash_table, key, valids, i)
                };
                if let Some(v) = probe_result_ptr {
                    let probe_result_ptrs = v.get_value();
                    build_indexes.extend_from_slice(probe_result_ptrs);
                    probe_indexes.extend(std::iter::repeat(i as u32).take(probe_result_ptrs.len()));
                }
            }

            let probe_block = DataBlock::block_take_by_indices(input, &probe_indexes)?;
            let build_block = self.row_space.gather(&build_indexes)?;
            let merged_block = self.merge_eq_block(&build_block, &probe_block)?;
            let func_ctx = self.ctx.try_get_function_context()?;
            let type_vector = self
                .hash_join_desc
                .other_predicate
                .as_ref()
                .unwrap()
                .eval(&func_ctx, &merged_block)?;
            let filter_column = type_vector.vector();
            let boolean_viewer = BooleanViewer::try_create(filter_column)?;
            for idx in 0..boolean_viewer.len() {
                let marker = &mut markers[probe_indexes[idx] as usize];
                if !boolean_viewer.valid_at(idx) {
                    if *marker == MarkerKind::False {
                        *marker = MarkerKind::Null;
                    }
                } else if boolean_viewer.value_at(idx) {
                    *marker = MarkerKind::True;
                }
            }
        }

        let marker_block = self.create_marker_block(has_null, markers)?;
        let merged_block = self.merge_eq_block(&marker_block, input)?;
        Ok(merged_block)
    }

    fn left_semi_anti_join<const SEMI: bool, Key, IT>(
        &self,
        hash_table: &HashMap<Key, Vec<RowPtr>>,
        probe_state: &mut ProbeState,
        keys_iter: IT,
        input: &DataBlock,
    ) -> Result<DataBlock>
    where
        Key: HashTableKeyable + Clone + 'static,
        IT: Iterator<Item = Key> + TrustedLen,
    {
        let probe_indexs = &mut probe_state.probe_indexs;
        let valids = &probe_state.valids;

        for (i, key) in keys_iter.enumerate() {
            let probe_result_ptr = if self.hash_join_desc.from_correlated_subquery {
                hash_table.find_key(&key)
            } else {
                Self::probe_key(hash_table, key, valids, i)
            };

            match (probe_result_ptr, SEMI) {
                (Some(_), true) | (None, false) => {
                    probe_indexs.push(i as u32);
                }
                _ => {}
            }
        }
        DataBlock::block_take_by_indices(input, probe_indexs)
    }

    fn left_semi_anti_join_with_other_conjunct<const SEMI: bool, Key, IT>(
>>>>>>> 63418d54
        &self,
        join_hash_table: &JoinHashTable,
        probe_state: &mut ProbeState,
        keys_iter: IT,
        input: &DataBlock,
<<<<<<< HEAD
    ) -> Result<Vec<DataBlock>>
=======
    ) -> Result<DataBlock>
    where
        Key: HashTableKeyable + Clone + 'static,
        IT: Iterator<Item = Key> + TrustedLen,
    {
        let probe_indexs = &mut probe_state.probe_indexs;
        let build_indexs = &mut probe_state.build_indexs;
        let valids = &probe_state.valids;
        let row_state = &mut probe_state.row_state;

        // For semi join, it defaults to all
        row_state.resize(keys_iter.size_hint().0, 0);

        let mut dummys = 0;

        for (i, key) in keys_iter.enumerate() {
            let probe_result_ptr = if self.hash_join_desc.from_correlated_subquery {
                hash_table.find_key(&key)
            } else {
                Self::probe_key(hash_table, key, valids, i)
            };

            match (probe_result_ptr, SEMI) {
                (Some(v), _) => {
                    let probe_result_ptrs = v.get_value();
                    build_indexs.extend_from_slice(probe_result_ptrs);
                    probe_indexs.extend(repeat(i as u32).take(probe_result_ptrs.len()));

                    if !SEMI {
                        row_state[i] += probe_result_ptrs.len() as u32;
                    }
                }

                (None, false) => {
                    // dummy row ptr
                    build_indexs.push(RowPtr {
                        chunk_index: 0,
                        row_index: 0,
                        marker: None,
                    });
                    probe_indexs.push(i as u32);

                    dummys += 1;
                    // must not be filtered out， so we should not increase the row_state for anti join
                    // row_state[i] += 1;
                }
                _ => {}
            }
        }
        let probe_block = DataBlock::block_take_by_indices(input, probe_indexs)?;
        // faster path for anti join
        if dummys == probe_indexs.len() {
            return Ok(probe_block);
        }

        let build_block = self.row_space.gather(build_indexs)?;
        let merged_block = self.merge_eq_block(&build_block, &probe_block)?;

        let (bm, all_true, all_false) = self.get_other_filters(
            &merged_block,
            self.hash_join_desc.other_predicate.as_ref().unwrap(),
        )?;

        let mut bm = match (bm, all_true, all_false) {
            (Some(b), _, _) => b.into_mut().right().unwrap(),
            (_, true, _) => MutableBitmap::from_len_set(merged_block.num_rows()),
            (_, _, true) => MutableBitmap::from_len_zeroed(merged_block.num_rows()),
            // must be one of above
            _ => unreachable!(),
        };

        if SEMI {
            Self::fill_null_for_semi_join(&mut bm, probe_indexs, row_state);
        } else {
            Self::fill_null_for_anti_join(&mut bm, probe_indexs, row_state);
        }

        let predicate = BooleanColumn::from_arrow_data(bm.into()).arc();
        DataBlock::filter_block(probe_block, &predicate)
    }

    fn left_or_single_join<const WITH_OTHER_CONJUNCT: bool, Key, IT>(
        &self,
        hash_table: &HashMap<Key, Vec<RowPtr>>,
        probe_state: &mut ProbeState,
        keys_iter: IT,
        input: &DataBlock,
    ) -> Result<DataBlock>
    where
        Key: HashTableKeyable + Clone + 'static,
        IT: Iterator<Item = Key> + TrustedLen,
    {
        let probe_indexs = &mut probe_state.probe_indexs;
        let local_build_indexes = &mut probe_state.build_indexs;
        let valids = &probe_state.valids;

        let row_state = &mut probe_state.row_state;

        if WITH_OTHER_CONJUNCT {
            row_state.resize(keys_iter.size_hint().0, 0);
        }

        let mut validity = MutableBitmap::new();
        for (i, key) in keys_iter.enumerate() {
            let probe_result_ptr = if self.hash_join_desc.from_correlated_subquery {
                hash_table.find_key(&key)
            } else {
                Self::probe_key(hash_table, key, valids, i)
            };

            match probe_result_ptr {
                Some(v) => {
                    let probe_result_ptrs = v.get_value();
                    if self.hash_join_desc.join_type == JoinType::Full {
                        let mut build_indexes =
                            self.hash_join_desc.right_join_desc.build_indexes.write();
                        build_indexes.extend(probe_result_ptrs);
                    }
                    if self.hash_join_desc.join_type == JoinType::Single
                        && probe_result_ptrs.len() > 1
                    {
                        return Err(ErrorCode::LogicalError(
                            "Scalar subquery can't return more than one row",
                        ));
                    }
                    local_build_indexes.extend_from_slice(probe_result_ptrs);
                    probe_indexs.extend(std::iter::repeat(i as u32).take(probe_result_ptrs.len()));

                    if WITH_OTHER_CONJUNCT {
                        row_state[i] += probe_result_ptrs.len() as u32;
                    }
                    validity.extend_constant(probe_result_ptrs.len(), true);
                }
                None => {
                    if self.hash_join_desc.join_type == JoinType::Full {
                        let mut build_indexes =
                            self.hash_join_desc.right_join_desc.build_indexes.write();
                        // dummy row ptr
                        // here assume there is no RowPtr, which chunk_index is u32::MAX and row_index is u32::MAX
                        build_indexes.push(RowPtr {
                            chunk_index: u32::MAX,
                            row_index: u32::MAX,
                            marker: None,
                        });
                    }
                    // dummy row ptr
                    local_build_indexes.push(RowPtr {
                        chunk_index: 0,
                        row_index: 0,
                        marker: None,
                    });
                    probe_indexs.push(i as u32);
                    validity.push(false);

                    if WITH_OTHER_CONJUNCT {
                        row_state[i] += 1;
                    }
                }
            }
        }

        let validity: Bitmap = validity.into();
        let build_block = if !self.hash_join_desc.from_correlated_subquery
            && self.hash_join_desc.join_type == JoinType::Single
            && validity.unset_bits() == input.num_rows()
        {
            // Uncorrelated scalar subquery and no row was returned by subquery
            // We just construct a block with NULLs
            let build_data_schema = self.row_space.data_schema.clone();
            let columns = build_data_schema
                .fields()
                .iter()
                .map(|field| {
                    let data_type = wrap_nullable(field.data_type());
                    data_type.create_column(&vec![DataValue::Null; input.num_rows()])
                })
                .collect::<Result<Vec<ColumnRef>>>()?;
            DataBlock::create(build_data_schema, columns)
        } else {
            self.row_space.gather(local_build_indexes)?
        };

        let nullable_columns =
            if self.row_space.datablocks().is_empty() && !local_build_indexes.is_empty() {
                build_block
                    .columns()
                    .iter()
                    .map(|c| {
                        c.data_type()
                            .create_constant_column(&DataValue::Null, local_build_indexes.len())
                    })
                    .collect::<Result<Vec<_>>>()?
            } else {
                build_block
                    .columns()
                    .iter()
                    .map(|c| Self::set_validity(c, &validity))
                    .collect::<Result<Vec<_>>>()?
            };
        let nullable_build_block =
            DataBlock::create(self.row_space.data_schema.clone(), nullable_columns.clone());
        let mut probe_block = DataBlock::block_take_by_indices(input, probe_indexs)?;
        if self.hash_join_desc.join_type == JoinType::Full {
            let nullable_probe_columns = probe_block
                .columns()
                .iter()
                .map(|c| {
                    let mut probe_validity = MutableBitmap::new();
                    probe_validity.extend_constant(c.len(), true);
                    let probe_validity: Bitmap = probe_validity.into();
                    Self::set_validity(c, &probe_validity)
                })
                .collect::<Result<Vec<_>>>()?;
            probe_block = DataBlock::create(self.probe_schema.clone(), nullable_probe_columns);
        }
        let merged_block = self.merge_eq_block(&nullable_build_block, &probe_block)?;

        if !WITH_OTHER_CONJUNCT {
            return Ok(merged_block);
        }

        let (bm, all_true, all_false) = self.get_other_filters(
            &merged_block,
            self.hash_join_desc.other_predicate.as_ref().unwrap(),
        )?;

        if all_true {
            return Ok(merged_block);
        }

        let validity = match (bm, all_false) {
            (Some(b), _) => b,
            (None, true) => Bitmap::new_zeroed(merged_block.num_rows()),
            // must be one of above
            _ => unreachable!(),
        };

        let nullable_columns = nullable_columns
            .iter()
            .map(|c| Self::set_validity(c, &validity))
            .collect::<Result<Vec<_>>>()?;
        let nullable_build_block =
            DataBlock::create(self.row_space.data_schema.clone(), nullable_columns.clone());
        let merged_block = self.merge_eq_block(&nullable_build_block, &probe_block)?;

        let mut bm = validity.into_mut().right().unwrap();

        if self.hash_join_desc.join_type == JoinType::Full {
            let mut build_indexes = self.hash_join_desc.right_join_desc.build_indexes.write();
            for (idx, build_index) in build_indexes.iter_mut().enumerate() {
                if !bm.get(idx) {
                    build_index.marker = Some(MarkerKind::False);
                }
            }
        }
        Self::fill_null_for_left_join(&mut bm, probe_indexs, row_state);

        let predicate = BooleanColumn::from_arrow_data(bm.into()).arc();
        DataBlock::filter_block(merged_block, &predicate)
    }

    fn right_join<Key, IT>(
        &self,
        hash_table: &HashMap<Key, Vec<RowPtr>>,
        probe_state: &mut ProbeState,
        keys_iter: IT,
        input: &DataBlock,
    ) -> Result<DataBlock>
>>>>>>> 63418d54
    where
        IT: Iterator<Item = Self::KeyRef<'a>> + TrustedLen,
    {
<<<<<<< HEAD
        todo!()
=======
        let local_build_indexes = &mut probe_state.build_indexs;
        let probe_indexes = &mut probe_state.probe_indexs;
        let valids = &probe_state.valids;
        let mut validity = MutableBitmap::new();
        let mut build_indexes = self.hash_join_desc.right_join_desc.build_indexes.write();
        for (i, key) in keys_iter.enumerate() {
            let probe_result_ptr = Self::probe_key(hash_table, key, valids, i);
            if let Some(v) = probe_result_ptr {
                let probe_result_ptrs = v.get_value();
                build_indexes.extend(probe_result_ptrs);
                local_build_indexes.extend_from_slice(probe_result_ptrs);
                for row_ptr in probe_result_ptrs.iter() {
                    {
                        let mut row_state = self.hash_join_desc.right_join_desc.row_state.write();
                        row_state
                            .entry(*row_ptr)
                            .and_modify(|e| *e += 1)
                            .or_insert(1_usize);
                    }
                }
                probe_indexes.extend(std::iter::repeat(i as u32).take(probe_result_ptrs.len()));
                validity.extend_constant(probe_result_ptrs.len(), true);
            }
        }

        let build_block = self.row_space.gather(local_build_indexes)?;
        let mut probe_block = DataBlock::block_take_by_indices(input, probe_indexes)?;
        // If join type is right join, need to wrap nullable for probe side
        // If join type is semi/anti right join, directly merge `build_block` and `probe_block`
        if self.hash_join_desc.join_type == JoinType::Right {
            let validity: Bitmap = validity.into();
            let nullable_columns = probe_block
                .columns()
                .iter()
                .map(|c| Self::set_validity(c, &validity))
                .collect::<Result<Vec<_>>>()?;
            probe_block = DataBlock::create(self.probe_schema.clone(), nullable_columns);
        }

        self.merge_eq_block(&build_block, &probe_block)
>>>>>>> 63418d54
    }
}

impl JoinHashTable {
    // modify the bm by the value row_state
    // keep the index of the first positive state
    // bitmap: [1, 1, 1] with row_state [0, 0], probe_index: [0, 0, 0] (repeat the first element 3 times)
    // bitmap will be [1, 1, 1] -> [1, 1, 1] -> [1, 0, 1] -> [1, 0, 0]
    // row_state will be [0, 0] -> [1, 0] -> [1,0] -> [1, 0]
    fn fill_null_for_semi_join(
        bm: &mut MutableBitmap,
        probe_indexs: &[u32],
        row_state: &mut [u32],
    ) {
        for (index, row) in probe_indexs.iter().enumerate() {
            let row = *row as usize;
            if bm.get(index) {
                if row_state[row] == 0 {
                    row_state[row] = 1;
                } else {
                    bm.set(index, false);
                }
            }
        }
    }

    // keep the index of the negative state
    // bitmap: [1, 1, 1] with row_state [3, 0], probe_index: [0, 0, 0] (repeat the first element 3 times)
    // bitmap will be [1, 1, 1] -> [0, 1, 1] -> [0, 0, 1] -> [0, 0, 0]
    // row_state will be [3, 0] -> [3, 0] -> [3, 0] -> [3, 0]
    fn fill_null_for_anti_join(
        bm: &mut MutableBitmap,
        probe_indexs: &[u32],
        row_state: &mut [u32],
    ) {
        for (index, row) in probe_indexs.iter().enumerate() {
            let row = *row as usize;
            if row_state[row] == 0 {
                // if state is not matched, anti result will take one
                bm.set(index, true);
            } else if row_state[row] == 1 {
                // if state has just one, anti reverse the result
                row_state[row] -= 1;
                bm.set(index, !bm.get(index))
            } else if !bm.get(index) {
                row_state[row] -= 1;
            } else {
                bm.set(index, false);
            }
        }
    }

    // keep at least one index of the positive state and the null state
    // bitmap: [1, 0, 1] with row_state [2, 1], probe_index: [0, 0, 1]
    // bitmap will be [1, 0, 1] -> [1, 0, 1] -> [1, 0, 1] -> [1, 0, 1]
    // row_state will be [2, 1] -> [2, 1] -> [1, 1] -> [1, 1]
    fn fill_null_for_left_join(
        bm: &mut MutableBitmap,
        probe_indexs: &[u32],
        row_state: &mut [u32],
    ) {
        for (index, row) in probe_indexs.iter().enumerate() {
            let row = *row as usize;
            if row_state[row] == 0 {
                bm.set(index, true);
                continue;
            }

            if row_state[row] == 1 {
                if !bm.get(index) {
                    bm.set(index, true)
                }
                continue;
            }

            if !bm.get(index) {
                row_state[row] -= 1;
            }
        }
    }

    pub(crate) fn filter_rows_for_right_join(
        bm: &mut MutableBitmap,
        build_indexes: &[RowPtr],
        row_state: &mut std::collections::HashMap<RowPtr, usize>,
    ) {
        for (index, row) in build_indexes.iter().enumerate() {
            if row_state[row] == 1 || row_state[row] == 0 {
                if !bm.get(index) {
                    bm.set(index, true)
                }
                continue;
            }

            if !bm.get(index) {
                row_state.entry(*row).and_modify(|e| *e -= 1);
            }
        }
    }

    pub(crate) fn filter_rows_for_right_semi_join(
        &self,
        bm: &mut MutableBitmap,
        build_indexes: &[RowPtr],
        input: DataBlock,
    ) -> Result<DataBlock> {
        let mut row_state = self.hash_join_desc.right_join_desc.row_state.write();
        for (index, row) in build_indexes.iter().enumerate() {
            if row_state[row] > 1 && !bm.get(index) {
                row_state.entry(*row).and_modify(|e| *e -= 1);
            }
        }
        for (index, row) in build_indexes.iter().enumerate() {
            if row_state[row] > 1 && bm.get(index) {
                bm.set(index, false);
                row_state.entry(*row).and_modify(|e| *e -= 1);
            }
        }
        let predicate = BooleanColumn::from_arrow_data(bm.clone().into()).arc();
        DataBlock::filter_block(input, &predicate)
    }

    // return an (option bitmap, all_true, all_false)
    pub(crate) fn get_other_filters(
        &self,
        merged_block: &DataBlock,
        filter: &EvalNode,
    ) -> Result<(Option<Bitmap>, bool, bool)> {
        let func_ctx = self.ctx.try_get_function_context()?;
        // `predicate_column` contains a column, which is a boolean column.
        let filter_vector = filter.eval(&func_ctx, merged_block)?;
        let predict_boolean_nonull = DataBlock::cast_to_nonull_boolean(filter_vector.vector())?;

        // faster path for constant filter
        if predict_boolean_nonull.is_const() {
            let v = predict_boolean_nonull.get_bool(0)?;
            return Ok((None, v, !v));
        }

        let boolean_col: &BooleanColumn = Series::check_get(&predict_boolean_nonull)?;
        let rows = boolean_col.len();
        let count_zeros = boolean_col.values().unset_bits();

        Ok((
            Some(boolean_col.values().clone()),
            count_zeros == 0,
            rows == count_zeros,
        ))
    }

    pub(crate) fn set_validity(column: &ColumnRef, validity: &Bitmap) -> Result<ColumnRef> {
        if column.is_null() {
            Ok(column.clone())
        } else if column.is_const() {
            let col: &ConstColumn = Series::check_get(column)?;
            let validity = validity.clone();
            let inner = JoinHashTable::set_validity(col.inner(), &validity.slice(0, 1))?;
            Ok(ConstColumn::new(inner, col.len()).arc())
        } else if column.is_nullable() {
            let col: &NullableColumn = Series::check_get(column)?;
            // It's possible validity is longer than col.
            let diff_len = validity.len() - col.ensure_validity().len();
            let mut new_validity = MutableBitmap::with_capacity(validity.len());
            for (b1, b2) in validity.iter().zip(col.ensure_validity().iter()) {
                new_validity.push(b1 & b2);
            }
            new_validity.extend_constant(diff_len, false);
            let col = NullableColumn::wrap_inner(col.inner().clone(), Some(new_validity.into()));
            Ok(col)
        } else {
            let col = NullableColumn::wrap_inner(column.clone(), Some(validity.clone()));
            Ok(col)
        }
    }
}<|MERGE_RESOLUTION|>--- conflicted
+++ resolved
@@ -64,7 +64,6 @@
         input: &DataBlock,
     ) -> Result<Vec<DataBlock>>
     where
-<<<<<<< HEAD
         IT: Iterator<Item = Self::KeyRef<'a>> + TrustedLen;
 }
 
@@ -73,204 +72,6 @@
     type KeyRef<'a> = Key;
 
     fn result_blocks<'a, IT>(
-=======
-        Key: HashTableKeyable + Clone + 'static,
-        IT: Iterator<Item = Key> + TrustedLen,
-    {
-        let valids = &probe_state.valids;
-
-        match self.hash_join_desc.join_type {
-            JoinType::Inner => {
-                let block_size = self
-                    .ctx
-                    .get_settings()
-                    .get_max_block_size()
-                    .unwrap_or(65535) as usize;
-
-                // The inner join will return multiple data blocks of similar size
-                let mut probed_blocks = vec![];
-                let mut probe_indexes = Vec::with_capacity(block_size);
-                let mut build_indexes = Vec::with_capacity(block_size);
-
-                for (i, key) in keys_iter.enumerate() {
-                    // If the join is derived from correlated subquery, then null equality is safe.
-                    let probe_result_ptr = if self.hash_join_desc.from_correlated_subquery {
-                        hash_table.find_key(&key)
-                    } else {
-                        Self::probe_key(hash_table, key, valids, i)
-                    };
-
-                    if let Some(v) = probe_result_ptr {
-                        let probed_rows = v.get_value();
-
-                        if probe_indexes.len() + probed_rows.len() < probe_indexes.capacity() {
-                            build_indexes.extend_from_slice(probed_rows);
-                            probe_indexes.extend(repeat(i as u32).take(probed_rows.len()));
-                        } else {
-                            let mut index = 0_usize;
-                            let mut remain = probed_rows.len();
-
-                            while index < probed_rows.len() {
-                                if probe_indexes.len() + remain < probe_indexes.capacity() {
-                                    build_indexes.extend_from_slice(&probed_rows[index..]);
-                                    probe_indexes.extend(std::iter::repeat(i as u32).take(remain));
-                                    index += remain;
-                                } else {
-                                    if self.interrupt.load(Ordering::Relaxed) {
-                                        return Err(ErrorCode::AbortedQuery(
-                                            "Aborted query, because the server is shutting down or the query was killed.",
-                                        ));
-                                    }
-
-                                    let addition = probe_indexes.capacity() - probe_indexes.len();
-                                    let new_index = index + addition;
-
-                                    build_indexes.extend_from_slice(&probed_rows[index..new_index]);
-                                    probe_indexes.extend(repeat(i as u32).take(addition));
-
-                                    probed_blocks.push(self.merge_eq_block(
-                                        &self.row_space.gather(&build_indexes)?,
-                                        &DataBlock::block_take_by_indices(input, &probe_indexes)?,
-                                    )?);
-
-                                    index = new_index;
-                                    remain -= addition;
-
-                                    build_indexes.clear();
-                                    probe_indexes.clear();
-                                }
-                            }
-                        }
-                    }
-                }
-
-                probed_blocks.push(self.merge_eq_block(
-                    &self.row_space.gather(&build_indexes)?,
-                    &DataBlock::block_take_by_indices(input, &probe_indexes)?,
-                )?);
-
-                match &self.hash_join_desc.other_predicate {
-                    None => Ok(probed_blocks),
-                    Some(other_predicate) => {
-                        let func_ctx = self.ctx.try_get_function_context()?;
-                        let mut filtered_blocks = Vec::with_capacity(probed_blocks.len());
-
-                        for probed_block in probed_blocks {
-                            if self.interrupt.load(Ordering::Relaxed) {
-                                return Err(ErrorCode::AbortedQuery(
-                                    "Aborted query, because the server is shutting down or the query was killed.",
-                                ));
-                            }
-
-                            let predicate = other_predicate.eval(&func_ctx, &probed_block)?;
-                            let res = DataBlock::filter_block(probed_block, predicate.vector())?;
-
-                            if !res.is_empty() {
-                                filtered_blocks.push(res);
-                            }
-                        }
-
-                        Ok(filtered_blocks)
-                    }
-                }
-            }
-            JoinType::LeftSemi => {
-                if self.hash_join_desc.other_predicate.is_none() {
-                    Ok(vec![self.left_semi_anti_join::<true, _, _>(
-                        hash_table,
-                        probe_state,
-                        keys_iter,
-                        input,
-                    )?])
-                } else {
-                    Ok(vec![
-                        self.left_semi_anti_join_with_other_conjunct::<true, _, _>(
-                            hash_table,
-                            probe_state,
-                            keys_iter,
-                            input,
-                        )?,
-                    ])
-                }
-            }
-            JoinType::LeftAnti => {
-                if self.hash_join_desc.other_predicate.is_none() {
-                    Ok(vec![self.left_semi_anti_join::<false, _, _>(
-                        hash_table,
-                        probe_state,
-                        keys_iter,
-                        input,
-                    )?])
-                } else {
-                    Ok(vec![
-                        self.left_semi_anti_join_with_other_conjunct::<false, _, _>(
-                            hash_table,
-                            probe_state,
-                            keys_iter,
-                            input,
-                        )?,
-                    ])
-                }
-            }
-            JoinType::RightSemi | JoinType::RightAnti => Ok(vec![self.right_join::<_, _>(
-                hash_table,
-                probe_state,
-                keys_iter,
-                input,
-            )?]),
-            // Single join is similar to left join, but the result is a single row.
-            JoinType::Left | JoinType::Single | JoinType::Full => {
-                if self.hash_join_desc.other_predicate.is_none() {
-                    Ok(vec![self.left_or_single_join::<false, _, _>(
-                        hash_table,
-                        probe_state,
-                        keys_iter,
-                        input,
-                    )?])
-                } else {
-                    Ok(vec![self.left_or_single_join::<true, _, _>(
-                        hash_table,
-                        probe_state,
-                        keys_iter,
-                        input,
-                    )?])
-                }
-            }
-            JoinType::Right => Ok(vec![self.right_join::<_, _>(
-                hash_table,
-                probe_state,
-                keys_iter,
-                input,
-            )?]),
-            // Three cases will produce Mark join:
-            // 1. uncorrelated ANY subquery: only have one kind of join condition, equi-condition or non-equi-condition.
-            // 2. correlated ANY subquery: must have two kinds of join condition, one is equi-condition and the other is non-equi-condition.
-            //    equi-condition is subquery's outer columns with subquery's derived columns.
-            //    non-equi-condition is subquery's child expr with subquery's output column.
-            //    for example: select * from t1 where t1.a = ANY (select t2.a from t2 where t2.b = t1.b); [t1: a, b], [t2: a, b]
-            //    subquery's outer columns: t1.b, and it'll derive a new column: subquery_5 when subquery cross join t1;
-            //    so equi-condition is t1.b = subquery_5, and non-equi-condition is t1.a = t2.a.
-            // 3. Correlated Exists subquery： only have one kind of join condition, equi-condition.
-            //    equi-condition is subquery's outer columns with subquery's derived columns. (see the above example in correlated ANY subquery)
-            JoinType::LeftMark => {
-                self.left_mark_join(hash_table, probe_state, keys_iter, input)?;
-                Ok(vec![DataBlock::empty()])
-            }
-            JoinType::RightMark => Ok(vec![self.right_mark_join(
-                hash_table,
-                probe_state,
-                keys_iter,
-                input,
-            )?]),
-            _ => Err(ErrorCode::UnImplement(format!(
-                "{} is unimplemented",
-                self.hash_join_desc.join_type
-            ))),
-        }
-    }
-
-    fn left_mark_join<Key, IT>(
->>>>>>> 63418d54
         &self,
         join_hash_table: &JoinHashTable,
         probe_state: &mut ProbeState,
@@ -284,13 +85,196 @@
     }
 }
 
-<<<<<<< HEAD
 impl ResultBlocks for UnsizedHashMap<[u8], Vec<RowPtr>> {
     type Key = [u8];
     type KeyRef<'a> = &'a [u8];
 
     fn result_blocks<'a, IT>(
-=======
+        &self,
+        join_hash_table: &JoinHashTable,
+        probe_state: &mut ProbeState,
+        keys_iter: IT,
+        input: &DataBlock,
+    ) -> Result<Vec<DataBlock>>
+    where
+        IT: Iterator<Item = Self::KeyRef<'a>> + TrustedLen,
+    {
+        todo!()
+    }
+}
+
+impl JoinHashTable {
+    // modify the bm by the value row_state
+    // keep the index of the first positive state
+    // bitmap: [1, 1, 1] with row_state [0, 0], probe_index: [0, 0, 0] (repeat the first element 3 times)
+    // bitmap will be [1, 1, 1] -> [1, 1, 1] -> [1, 0, 1] -> [1, 0, 0]
+    // row_state will be [0, 0] -> [1, 0] -> [1,0] -> [1, 0]
+    fn fill_null_for_semi_join(
+        bm: &mut MutableBitmap,
+        probe_indexs: &[u32],
+        row_state: &mut [u32],
+    ) {
+        for (index, row) in probe_indexs.iter().enumerate() {
+            let row = *row as usize;
+            if bm.get(index) {
+                if row_state[row] == 0 {
+                    row_state[row] = 1;
+                } else {
+                    bm.set(index, false);
+                }
+            }
+        }
+    }
+
+    // keep the index of the negative state
+    // bitmap: [1, 1, 1] with row_state [3, 0], probe_index: [0, 0, 0] (repeat the first element 3 times)
+    // bitmap will be [1, 1, 1] -> [0, 1, 1] -> [0, 0, 1] -> [0, 0, 0]
+    // row_state will be [3, 0] -> [3, 0] -> [3, 0] -> [3, 0]
+    fn fill_null_for_anti_join(
+        bm: &mut MutableBitmap,
+        probe_indexs: &[u32],
+        row_state: &mut [u32],
+    ) {
+        for (index, row) in probe_indexs.iter().enumerate() {
+            let row = *row as usize;
+            if row_state[row] == 0 {
+                // if state is not matched, anti result will take one
+                bm.set(index, true);
+            } else if row_state[row] == 1 {
+                // if state has just one, anti reverse the result
+                row_state[row] -= 1;
+                bm.set(index, !bm.get(index))
+            } else if !bm.get(index) {
+                row_state[row] -= 1;
+            } else {
+                bm.set(index, false);
+            }
+        }
+    }
+
+    // keep at least one index of the positive state and the null state
+    // bitmap: [1, 0, 1] with row_state [2, 1], probe_index: [0, 0, 1]
+    // bitmap will be [1, 0, 1] -> [1, 0, 1] -> [1, 0, 1] -> [1, 0, 1]
+    // row_state will be [2, 1] -> [2, 1] -> [1, 1] -> [1, 1]
+    fn fill_null_for_left_join(
+        bm: &mut MutableBitmap,
+        probe_indexs: &[u32],
+        row_state: &mut [u32],
+    ) {
+        for (index, row) in probe_indexs.iter().enumerate() {
+            let row = *row as usize;
+            if row_state[row] == 0 {
+                bm.set(index, true);
+                continue;
+            }
+
+            if row_state[row] == 1 {
+                if !bm.get(index) {
+                    bm.set(index, true)
+                }
+                continue;
+            }
+
+            if !bm.get(index) {
+                row_state[row] -= 1;
+            }
+        }
+    }
+
+    pub(crate) fn filter_rows_for_right_join(
+        bm: &mut MutableBitmap,
+        build_indexes: &[RowPtr],
+        row_state: &mut std::collections::HashMap<RowPtr, usize>,
+    ) {
+        for (index, row) in build_indexes.iter().enumerate() {
+            if row_state[row] == 1 || row_state[row] == 0 {
+                if !bm.get(index) {
+                    bm.set(index, true)
+                }
+                continue;
+            }
+
+            if !bm.get(index) {
+                row_state.entry(*row).and_modify(|e| *e -= 1);
+            }
+        }
+    }
+
+    pub(crate) fn filter_rows_for_right_semi_join(
+        &self,
+        bm: &mut MutableBitmap,
+        build_indexes: &[RowPtr],
+        input: DataBlock,
+    ) -> Result<DataBlock> {
+        let mut row_state = self.hash_join_desc.right_join_desc.row_state.write();
+        for (index, row) in build_indexes.iter().enumerate() {
+            if row_state[row] > 1 && !bm.get(index) {
+                row_state.entry(*row).and_modify(|e| *e -= 1);
+            }
+        }
+        for (index, row) in build_indexes.iter().enumerate() {
+            if row_state[row] > 1 && bm.get(index) {
+                bm.set(index, false);
+                row_state.entry(*row).and_modify(|e| *e -= 1);
+            }
+        }
+        let predicate = BooleanColumn::from_arrow_data(bm.clone().into()).arc();
+        DataBlock::filter_block(input, &predicate)
+    }
+
+    // return an (option bitmap, all_true, all_false)
+    pub(crate) fn get_other_filters(
+        &self,
+        merged_block: &DataBlock,
+        filter: &EvalNode,
+    ) -> Result<(Option<Bitmap>, bool, bool)> {
+        let func_ctx = self.ctx.try_get_function_context()?;
+        // `predicate_column` contains a column, which is a boolean column.
+        let filter_vector = filter.eval(&func_ctx, merged_block)?;
+        let predict_boolean_nonull = DataBlock::cast_to_nonull_boolean(filter_vector.vector())?;
+
+        // faster path for constant filter
+        if predict_boolean_nonull.is_const() {
+            let v = predict_boolean_nonull.get_bool(0)?;
+            return Ok((None, v, !v));
+        }
+
+        let boolean_col: &BooleanColumn = Series::check_get(&predict_boolean_nonull)?;
+        let rows = boolean_col.len();
+        let count_zeros = boolean_col.values().unset_bits();
+
+        Ok((
+            Some(boolean_col.values().clone()),
+            count_zeros == 0,
+            rows == count_zeros,
+        ))
+    }
+
+    pub(crate) fn set_validity(column: &ColumnRef, validity: &Bitmap) -> Result<ColumnRef> {
+        if column.is_null() {
+            Ok(column.clone())
+        } else if column.is_const() {
+            let col: &ConstColumn = Series::check_get(column)?;
+            let validity = validity.clone();
+            let inner = JoinHashTable::set_validity(col.inner(), &validity.slice(0, 1))?;
+            Ok(ConstColumn::new(inner, col.len()).arc())
+        } else if column.is_nullable() {
+            let col: &NullableColumn = Series::check_get(column)?;
+            // It's possible validity is longer than col.
+            let diff_len = validity.len() - col.ensure_validity().len();
+            let mut new_validity = MutableBitmap::with_capacity(validity.len());
+            for (b1, b2) in validity.iter().zip(col.ensure_validity().iter()) {
+                new_validity.push(b1 & b2);
+            }
+            new_validity.extend_constant(diff_len, false);
+            let col = NullableColumn::wrap_inner(col.inner().clone(), Some(new_validity.into()));
+            Ok(col)
+        } else {
+            let col = NullableColumn::wrap_inner(column.clone(), Some(validity.clone()));
+            Ok(col)
+        }
+    }
+
     pub(crate) fn create_marker_block(
         &self,
         has_null: bool,
@@ -361,611 +345,4 @@
         }
         markers
     }
-
-    fn right_mark_join<Key, IT>(
-        &self,
-        hash_table: &HashMap<Key, Vec<RowPtr>>,
-        probe_state: &mut ProbeState,
-        keys_iter: IT,
-        input: &DataBlock,
-    ) -> Result<DataBlock>
-    where
-        Key: HashTableKeyable + Clone + 'static,
-        IT: Iterator<Item = Key> + TrustedLen,
-    {
-        let has_null = {
-            let has_null_ref = self.hash_join_desc.marker_join_desc.has_null.read();
-            *has_null_ref
-        };
-
-        let mut markers = Self::init_markers(input.columns(), input.num_rows());
-        let valids = &probe_state.valids;
-        if self.hash_join_desc.other_predicate.is_none() {
-            // todo(youngsofun): can be optimized as semi-join?
-            for (i, key) in keys_iter.enumerate() {
-                let probe_result_ptr = if self.hash_join_desc.from_correlated_subquery {
-                    hash_table.find_key(&key)
-                } else {
-                    Self::probe_key(hash_table, key, valids, i)
-                };
-                if probe_result_ptr.is_some() {
-                    markers[i] = MarkerKind::True;
-                }
-            }
-        } else {
-            let mut probe_indexes = vec![];
-            let mut build_indexes = vec![];
-            for (i, key) in keys_iter.enumerate() {
-                let probe_result_ptr = if self.hash_join_desc.from_correlated_subquery {
-                    hash_table.find_key(&key)
-                } else {
-                    Self::probe_key(hash_table, key, valids, i)
-                };
-                if let Some(v) = probe_result_ptr {
-                    let probe_result_ptrs = v.get_value();
-                    build_indexes.extend_from_slice(probe_result_ptrs);
-                    probe_indexes.extend(std::iter::repeat(i as u32).take(probe_result_ptrs.len()));
-                }
-            }
-
-            let probe_block = DataBlock::block_take_by_indices(input, &probe_indexes)?;
-            let build_block = self.row_space.gather(&build_indexes)?;
-            let merged_block = self.merge_eq_block(&build_block, &probe_block)?;
-            let func_ctx = self.ctx.try_get_function_context()?;
-            let type_vector = self
-                .hash_join_desc
-                .other_predicate
-                .as_ref()
-                .unwrap()
-                .eval(&func_ctx, &merged_block)?;
-            let filter_column = type_vector.vector();
-            let boolean_viewer = BooleanViewer::try_create(filter_column)?;
-            for idx in 0..boolean_viewer.len() {
-                let marker = &mut markers[probe_indexes[idx] as usize];
-                if !boolean_viewer.valid_at(idx) {
-                    if *marker == MarkerKind::False {
-                        *marker = MarkerKind::Null;
-                    }
-                } else if boolean_viewer.value_at(idx) {
-                    *marker = MarkerKind::True;
-                }
-            }
-        }
-
-        let marker_block = self.create_marker_block(has_null, markers)?;
-        let merged_block = self.merge_eq_block(&marker_block, input)?;
-        Ok(merged_block)
-    }
-
-    fn left_semi_anti_join<const SEMI: bool, Key, IT>(
-        &self,
-        hash_table: &HashMap<Key, Vec<RowPtr>>,
-        probe_state: &mut ProbeState,
-        keys_iter: IT,
-        input: &DataBlock,
-    ) -> Result<DataBlock>
-    where
-        Key: HashTableKeyable + Clone + 'static,
-        IT: Iterator<Item = Key> + TrustedLen,
-    {
-        let probe_indexs = &mut probe_state.probe_indexs;
-        let valids = &probe_state.valids;
-
-        for (i, key) in keys_iter.enumerate() {
-            let probe_result_ptr = if self.hash_join_desc.from_correlated_subquery {
-                hash_table.find_key(&key)
-            } else {
-                Self::probe_key(hash_table, key, valids, i)
-            };
-
-            match (probe_result_ptr, SEMI) {
-                (Some(_), true) | (None, false) => {
-                    probe_indexs.push(i as u32);
-                }
-                _ => {}
-            }
-        }
-        DataBlock::block_take_by_indices(input, probe_indexs)
-    }
-
-    fn left_semi_anti_join_with_other_conjunct<const SEMI: bool, Key, IT>(
->>>>>>> 63418d54
-        &self,
-        join_hash_table: &JoinHashTable,
-        probe_state: &mut ProbeState,
-        keys_iter: IT,
-        input: &DataBlock,
-<<<<<<< HEAD
-    ) -> Result<Vec<DataBlock>>
-=======
-    ) -> Result<DataBlock>
-    where
-        Key: HashTableKeyable + Clone + 'static,
-        IT: Iterator<Item = Key> + TrustedLen,
-    {
-        let probe_indexs = &mut probe_state.probe_indexs;
-        let build_indexs = &mut probe_state.build_indexs;
-        let valids = &probe_state.valids;
-        let row_state = &mut probe_state.row_state;
-
-        // For semi join, it defaults to all
-        row_state.resize(keys_iter.size_hint().0, 0);
-
-        let mut dummys = 0;
-
-        for (i, key) in keys_iter.enumerate() {
-            let probe_result_ptr = if self.hash_join_desc.from_correlated_subquery {
-                hash_table.find_key(&key)
-            } else {
-                Self::probe_key(hash_table, key, valids, i)
-            };
-
-            match (probe_result_ptr, SEMI) {
-                (Some(v), _) => {
-                    let probe_result_ptrs = v.get_value();
-                    build_indexs.extend_from_slice(probe_result_ptrs);
-                    probe_indexs.extend(repeat(i as u32).take(probe_result_ptrs.len()));
-
-                    if !SEMI {
-                        row_state[i] += probe_result_ptrs.len() as u32;
-                    }
-                }
-
-                (None, false) => {
-                    // dummy row ptr
-                    build_indexs.push(RowPtr {
-                        chunk_index: 0,
-                        row_index: 0,
-                        marker: None,
-                    });
-                    probe_indexs.push(i as u32);
-
-                    dummys += 1;
-                    // must not be filtered out， so we should not increase the row_state for anti join
-                    // row_state[i] += 1;
-                }
-                _ => {}
-            }
-        }
-        let probe_block = DataBlock::block_take_by_indices(input, probe_indexs)?;
-        // faster path for anti join
-        if dummys == probe_indexs.len() {
-            return Ok(probe_block);
-        }
-
-        let build_block = self.row_space.gather(build_indexs)?;
-        let merged_block = self.merge_eq_block(&build_block, &probe_block)?;
-
-        let (bm, all_true, all_false) = self.get_other_filters(
-            &merged_block,
-            self.hash_join_desc.other_predicate.as_ref().unwrap(),
-        )?;
-
-        let mut bm = match (bm, all_true, all_false) {
-            (Some(b), _, _) => b.into_mut().right().unwrap(),
-            (_, true, _) => MutableBitmap::from_len_set(merged_block.num_rows()),
-            (_, _, true) => MutableBitmap::from_len_zeroed(merged_block.num_rows()),
-            // must be one of above
-            _ => unreachable!(),
-        };
-
-        if SEMI {
-            Self::fill_null_for_semi_join(&mut bm, probe_indexs, row_state);
-        } else {
-            Self::fill_null_for_anti_join(&mut bm, probe_indexs, row_state);
-        }
-
-        let predicate = BooleanColumn::from_arrow_data(bm.into()).arc();
-        DataBlock::filter_block(probe_block, &predicate)
-    }
-
-    fn left_or_single_join<const WITH_OTHER_CONJUNCT: bool, Key, IT>(
-        &self,
-        hash_table: &HashMap<Key, Vec<RowPtr>>,
-        probe_state: &mut ProbeState,
-        keys_iter: IT,
-        input: &DataBlock,
-    ) -> Result<DataBlock>
-    where
-        Key: HashTableKeyable + Clone + 'static,
-        IT: Iterator<Item = Key> + TrustedLen,
-    {
-        let probe_indexs = &mut probe_state.probe_indexs;
-        let local_build_indexes = &mut probe_state.build_indexs;
-        let valids = &probe_state.valids;
-
-        let row_state = &mut probe_state.row_state;
-
-        if WITH_OTHER_CONJUNCT {
-            row_state.resize(keys_iter.size_hint().0, 0);
-        }
-
-        let mut validity = MutableBitmap::new();
-        for (i, key) in keys_iter.enumerate() {
-            let probe_result_ptr = if self.hash_join_desc.from_correlated_subquery {
-                hash_table.find_key(&key)
-            } else {
-                Self::probe_key(hash_table, key, valids, i)
-            };
-
-            match probe_result_ptr {
-                Some(v) => {
-                    let probe_result_ptrs = v.get_value();
-                    if self.hash_join_desc.join_type == JoinType::Full {
-                        let mut build_indexes =
-                            self.hash_join_desc.right_join_desc.build_indexes.write();
-                        build_indexes.extend(probe_result_ptrs);
-                    }
-                    if self.hash_join_desc.join_type == JoinType::Single
-                        && probe_result_ptrs.len() > 1
-                    {
-                        return Err(ErrorCode::LogicalError(
-                            "Scalar subquery can't return more than one row",
-                        ));
-                    }
-                    local_build_indexes.extend_from_slice(probe_result_ptrs);
-                    probe_indexs.extend(std::iter::repeat(i as u32).take(probe_result_ptrs.len()));
-
-                    if WITH_OTHER_CONJUNCT {
-                        row_state[i] += probe_result_ptrs.len() as u32;
-                    }
-                    validity.extend_constant(probe_result_ptrs.len(), true);
-                }
-                None => {
-                    if self.hash_join_desc.join_type == JoinType::Full {
-                        let mut build_indexes =
-                            self.hash_join_desc.right_join_desc.build_indexes.write();
-                        // dummy row ptr
-                        // here assume there is no RowPtr, which chunk_index is u32::MAX and row_index is u32::MAX
-                        build_indexes.push(RowPtr {
-                            chunk_index: u32::MAX,
-                            row_index: u32::MAX,
-                            marker: None,
-                        });
-                    }
-                    // dummy row ptr
-                    local_build_indexes.push(RowPtr {
-                        chunk_index: 0,
-                        row_index: 0,
-                        marker: None,
-                    });
-                    probe_indexs.push(i as u32);
-                    validity.push(false);
-
-                    if WITH_OTHER_CONJUNCT {
-                        row_state[i] += 1;
-                    }
-                }
-            }
-        }
-
-        let validity: Bitmap = validity.into();
-        let build_block = if !self.hash_join_desc.from_correlated_subquery
-            && self.hash_join_desc.join_type == JoinType::Single
-            && validity.unset_bits() == input.num_rows()
-        {
-            // Uncorrelated scalar subquery and no row was returned by subquery
-            // We just construct a block with NULLs
-            let build_data_schema = self.row_space.data_schema.clone();
-            let columns = build_data_schema
-                .fields()
-                .iter()
-                .map(|field| {
-                    let data_type = wrap_nullable(field.data_type());
-                    data_type.create_column(&vec![DataValue::Null; input.num_rows()])
-                })
-                .collect::<Result<Vec<ColumnRef>>>()?;
-            DataBlock::create(build_data_schema, columns)
-        } else {
-            self.row_space.gather(local_build_indexes)?
-        };
-
-        let nullable_columns =
-            if self.row_space.datablocks().is_empty() && !local_build_indexes.is_empty() {
-                build_block
-                    .columns()
-                    .iter()
-                    .map(|c| {
-                        c.data_type()
-                            .create_constant_column(&DataValue::Null, local_build_indexes.len())
-                    })
-                    .collect::<Result<Vec<_>>>()?
-            } else {
-                build_block
-                    .columns()
-                    .iter()
-                    .map(|c| Self::set_validity(c, &validity))
-                    .collect::<Result<Vec<_>>>()?
-            };
-        let nullable_build_block =
-            DataBlock::create(self.row_space.data_schema.clone(), nullable_columns.clone());
-        let mut probe_block = DataBlock::block_take_by_indices(input, probe_indexs)?;
-        if self.hash_join_desc.join_type == JoinType::Full {
-            let nullable_probe_columns = probe_block
-                .columns()
-                .iter()
-                .map(|c| {
-                    let mut probe_validity = MutableBitmap::new();
-                    probe_validity.extend_constant(c.len(), true);
-                    let probe_validity: Bitmap = probe_validity.into();
-                    Self::set_validity(c, &probe_validity)
-                })
-                .collect::<Result<Vec<_>>>()?;
-            probe_block = DataBlock::create(self.probe_schema.clone(), nullable_probe_columns);
-        }
-        let merged_block = self.merge_eq_block(&nullable_build_block, &probe_block)?;
-
-        if !WITH_OTHER_CONJUNCT {
-            return Ok(merged_block);
-        }
-
-        let (bm, all_true, all_false) = self.get_other_filters(
-            &merged_block,
-            self.hash_join_desc.other_predicate.as_ref().unwrap(),
-        )?;
-
-        if all_true {
-            return Ok(merged_block);
-        }
-
-        let validity = match (bm, all_false) {
-            (Some(b), _) => b,
-            (None, true) => Bitmap::new_zeroed(merged_block.num_rows()),
-            // must be one of above
-            _ => unreachable!(),
-        };
-
-        let nullable_columns = nullable_columns
-            .iter()
-            .map(|c| Self::set_validity(c, &validity))
-            .collect::<Result<Vec<_>>>()?;
-        let nullable_build_block =
-            DataBlock::create(self.row_space.data_schema.clone(), nullable_columns.clone());
-        let merged_block = self.merge_eq_block(&nullable_build_block, &probe_block)?;
-
-        let mut bm = validity.into_mut().right().unwrap();
-
-        if self.hash_join_desc.join_type == JoinType::Full {
-            let mut build_indexes = self.hash_join_desc.right_join_desc.build_indexes.write();
-            for (idx, build_index) in build_indexes.iter_mut().enumerate() {
-                if !bm.get(idx) {
-                    build_index.marker = Some(MarkerKind::False);
-                }
-            }
-        }
-        Self::fill_null_for_left_join(&mut bm, probe_indexs, row_state);
-
-        let predicate = BooleanColumn::from_arrow_data(bm.into()).arc();
-        DataBlock::filter_block(merged_block, &predicate)
-    }
-
-    fn right_join<Key, IT>(
-        &self,
-        hash_table: &HashMap<Key, Vec<RowPtr>>,
-        probe_state: &mut ProbeState,
-        keys_iter: IT,
-        input: &DataBlock,
-    ) -> Result<DataBlock>
->>>>>>> 63418d54
-    where
-        IT: Iterator<Item = Self::KeyRef<'a>> + TrustedLen,
-    {
-<<<<<<< HEAD
-        todo!()
-=======
-        let local_build_indexes = &mut probe_state.build_indexs;
-        let probe_indexes = &mut probe_state.probe_indexs;
-        let valids = &probe_state.valids;
-        let mut validity = MutableBitmap::new();
-        let mut build_indexes = self.hash_join_desc.right_join_desc.build_indexes.write();
-        for (i, key) in keys_iter.enumerate() {
-            let probe_result_ptr = Self::probe_key(hash_table, key, valids, i);
-            if let Some(v) = probe_result_ptr {
-                let probe_result_ptrs = v.get_value();
-                build_indexes.extend(probe_result_ptrs);
-                local_build_indexes.extend_from_slice(probe_result_ptrs);
-                for row_ptr in probe_result_ptrs.iter() {
-                    {
-                        let mut row_state = self.hash_join_desc.right_join_desc.row_state.write();
-                        row_state
-                            .entry(*row_ptr)
-                            .and_modify(|e| *e += 1)
-                            .or_insert(1_usize);
-                    }
-                }
-                probe_indexes.extend(std::iter::repeat(i as u32).take(probe_result_ptrs.len()));
-                validity.extend_constant(probe_result_ptrs.len(), true);
-            }
-        }
-
-        let build_block = self.row_space.gather(local_build_indexes)?;
-        let mut probe_block = DataBlock::block_take_by_indices(input, probe_indexes)?;
-        // If join type is right join, need to wrap nullable for probe side
-        // If join type is semi/anti right join, directly merge `build_block` and `probe_block`
-        if self.hash_join_desc.join_type == JoinType::Right {
-            let validity: Bitmap = validity.into();
-            let nullable_columns = probe_block
-                .columns()
-                .iter()
-                .map(|c| Self::set_validity(c, &validity))
-                .collect::<Result<Vec<_>>>()?;
-            probe_block = DataBlock::create(self.probe_schema.clone(), nullable_columns);
-        }
-
-        self.merge_eq_block(&build_block, &probe_block)
->>>>>>> 63418d54
-    }
-}
-
-impl JoinHashTable {
-    // modify the bm by the value row_state
-    // keep the index of the first positive state
-    // bitmap: [1, 1, 1] with row_state [0, 0], probe_index: [0, 0, 0] (repeat the first element 3 times)
-    // bitmap will be [1, 1, 1] -> [1, 1, 1] -> [1, 0, 1] -> [1, 0, 0]
-    // row_state will be [0, 0] -> [1, 0] -> [1,0] -> [1, 0]
-    fn fill_null_for_semi_join(
-        bm: &mut MutableBitmap,
-        probe_indexs: &[u32],
-        row_state: &mut [u32],
-    ) {
-        for (index, row) in probe_indexs.iter().enumerate() {
-            let row = *row as usize;
-            if bm.get(index) {
-                if row_state[row] == 0 {
-                    row_state[row] = 1;
-                } else {
-                    bm.set(index, false);
-                }
-            }
-        }
-    }
-
-    // keep the index of the negative state
-    // bitmap: [1, 1, 1] with row_state [3, 0], probe_index: [0, 0, 0] (repeat the first element 3 times)
-    // bitmap will be [1, 1, 1] -> [0, 1, 1] -> [0, 0, 1] -> [0, 0, 0]
-    // row_state will be [3, 0] -> [3, 0] -> [3, 0] -> [3, 0]
-    fn fill_null_for_anti_join(
-        bm: &mut MutableBitmap,
-        probe_indexs: &[u32],
-        row_state: &mut [u32],
-    ) {
-        for (index, row) in probe_indexs.iter().enumerate() {
-            let row = *row as usize;
-            if row_state[row] == 0 {
-                // if state is not matched, anti result will take one
-                bm.set(index, true);
-            } else if row_state[row] == 1 {
-                // if state has just one, anti reverse the result
-                row_state[row] -= 1;
-                bm.set(index, !bm.get(index))
-            } else if !bm.get(index) {
-                row_state[row] -= 1;
-            } else {
-                bm.set(index, false);
-            }
-        }
-    }
-
-    // keep at least one index of the positive state and the null state
-    // bitmap: [1, 0, 1] with row_state [2, 1], probe_index: [0, 0, 1]
-    // bitmap will be [1, 0, 1] -> [1, 0, 1] -> [1, 0, 1] -> [1, 0, 1]
-    // row_state will be [2, 1] -> [2, 1] -> [1, 1] -> [1, 1]
-    fn fill_null_for_left_join(
-        bm: &mut MutableBitmap,
-        probe_indexs: &[u32],
-        row_state: &mut [u32],
-    ) {
-        for (index, row) in probe_indexs.iter().enumerate() {
-            let row = *row as usize;
-            if row_state[row] == 0 {
-                bm.set(index, true);
-                continue;
-            }
-
-            if row_state[row] == 1 {
-                if !bm.get(index) {
-                    bm.set(index, true)
-                }
-                continue;
-            }
-
-            if !bm.get(index) {
-                row_state[row] -= 1;
-            }
-        }
-    }
-
-    pub(crate) fn filter_rows_for_right_join(
-        bm: &mut MutableBitmap,
-        build_indexes: &[RowPtr],
-        row_state: &mut std::collections::HashMap<RowPtr, usize>,
-    ) {
-        for (index, row) in build_indexes.iter().enumerate() {
-            if row_state[row] == 1 || row_state[row] == 0 {
-                if !bm.get(index) {
-                    bm.set(index, true)
-                }
-                continue;
-            }
-
-            if !bm.get(index) {
-                row_state.entry(*row).and_modify(|e| *e -= 1);
-            }
-        }
-    }
-
-    pub(crate) fn filter_rows_for_right_semi_join(
-        &self,
-        bm: &mut MutableBitmap,
-        build_indexes: &[RowPtr],
-        input: DataBlock,
-    ) -> Result<DataBlock> {
-        let mut row_state = self.hash_join_desc.right_join_desc.row_state.write();
-        for (index, row) in build_indexes.iter().enumerate() {
-            if row_state[row] > 1 && !bm.get(index) {
-                row_state.entry(*row).and_modify(|e| *e -= 1);
-            }
-        }
-        for (index, row) in build_indexes.iter().enumerate() {
-            if row_state[row] > 1 && bm.get(index) {
-                bm.set(index, false);
-                row_state.entry(*row).and_modify(|e| *e -= 1);
-            }
-        }
-        let predicate = BooleanColumn::from_arrow_data(bm.clone().into()).arc();
-        DataBlock::filter_block(input, &predicate)
-    }
-
-    // return an (option bitmap, all_true, all_false)
-    pub(crate) fn get_other_filters(
-        &self,
-        merged_block: &DataBlock,
-        filter: &EvalNode,
-    ) -> Result<(Option<Bitmap>, bool, bool)> {
-        let func_ctx = self.ctx.try_get_function_context()?;
-        // `predicate_column` contains a column, which is a boolean column.
-        let filter_vector = filter.eval(&func_ctx, merged_block)?;
-        let predict_boolean_nonull = DataBlock::cast_to_nonull_boolean(filter_vector.vector())?;
-
-        // faster path for constant filter
-        if predict_boolean_nonull.is_const() {
-            let v = predict_boolean_nonull.get_bool(0)?;
-            return Ok((None, v, !v));
-        }
-
-        let boolean_col: &BooleanColumn = Series::check_get(&predict_boolean_nonull)?;
-        let rows = boolean_col.len();
-        let count_zeros = boolean_col.values().unset_bits();
-
-        Ok((
-            Some(boolean_col.values().clone()),
-            count_zeros == 0,
-            rows == count_zeros,
-        ))
-    }
-
-    pub(crate) fn set_validity(column: &ColumnRef, validity: &Bitmap) -> Result<ColumnRef> {
-        if column.is_null() {
-            Ok(column.clone())
-        } else if column.is_const() {
-            let col: &ConstColumn = Series::check_get(column)?;
-            let validity = validity.clone();
-            let inner = JoinHashTable::set_validity(col.inner(), &validity.slice(0, 1))?;
-            Ok(ConstColumn::new(inner, col.len()).arc())
-        } else if column.is_nullable() {
-            let col: &NullableColumn = Series::check_get(column)?;
-            // It's possible validity is longer than col.
-            let diff_len = validity.len() - col.ensure_validity().len();
-            let mut new_validity = MutableBitmap::with_capacity(validity.len());
-            for (b1, b2) in validity.iter().zip(col.ensure_validity().iter()) {
-                new_validity.push(b1 & b2);
-            }
-            new_validity.extend_constant(diff_len, false);
-            let col = NullableColumn::wrap_inner(col.inner().clone(), Some(new_validity.into()));
-            Ok(col)
-        } else {
-            let col = NullableColumn::wrap_inner(column.clone(), Some(validity.clone()));
-            Ok(col)
-        }
-    }
 }