--- conflicted
+++ resolved
@@ -178,6 +178,14 @@
                 column.builder.push(days);
                 Ok(())
             }
+            Value::Number(number) => match number.as_i64() {
+                Some(n) => {
+                    let n = check_date(n)?;
+                    column.builder.push(n);
+                    Ok(())
+                }
+                None => Err(ErrorCode::BadArguments("Incorrect date value")),
+            },
             _ => Err(ErrorCode::BadBytes("Incorrect date value")),
         }
     }
@@ -194,9 +202,6 @@
                 column.builder.push(micros.as_());
                 Ok(())
             }
-<<<<<<< HEAD
-            _ => Err(ErrorCode::BadBytes("Incorrect timestamp value")),
-=======
             Value::Number(number) => match number.as_i64() {
                 Some(n) => {
                     check_timestamp(n)?;
@@ -207,8 +212,7 @@
                     "Incorrect timestamp value, must be i64",
                 )),
             },
-            _ => Err(ErrorCode::BadBytes("Incorrect boolean value")),
->>>>>>> 5d902c06
+            _ => Err(ErrorCode::BadBytes("Incorrect timestamp value")),
         }
     }
 
