[package]
authors = ["Databend Authors <opensource@datafuselabs.com>"]
edition = "2021"
license = "Apache-2.0"
name = "common-arrow"
publish = false
version = "0.1.0"

[lib]
doctest = false
test = false

[features]
arrow-default = [
    "arrow/compute",
    "arrow/regex",
    "arrow/io_csv",
    "arrow/io_parquet",
    "arrow/io_json",
    "arrow/io_flight",
    "arrow/compute_filter",
]
default = ["arrow-default", "parquet-default"]
parquet-default = [
    "parquet2/lz4",
    "parquet2/zstd",
    "parquet2/snappy",
    # this feature can't be built in musl
    # "parquet2/gzip_zlib_ng",
    "parquet2/brotli",
]
simd = ["arrow/simd"]

[dependencies] # In alphabetical order
# Workspace dependencies

# Crates.io dependencies
arrow = { package = "arrow2", git = "https://github.com/jorgecarleitao/arrow2", rev = "40182a1", default-features = false, features = [
    "io_parquet",
    "io_parquet_compression",
    "serde_types",
] }

arrow-format = { version = "0.8.0", features = ["flight-data", "flight-service", "ipc"] }
futures = "0.3.24"
<<<<<<< HEAD
#native = { package = "strawboat", git = "https://github.com/sundy-li/strawboat", rev = "54fe3e0" }
native = { package = "strawboat", git = "https://github.com/b41sh/strawboat", rev = "797480e" }
=======
native = { package = "strawboat", git = "https://github.com/sundy-li/strawboat", rev = "24bd7f6" }
>>>>>>> cf66b953
parquet2 = { version = "0.17.0", default_features = false, features = ["serde_types"] }

[dev-dependencies]<|MERGE_RESOLUTION|>--- conflicted
+++ resolved
@@ -35,7 +35,7 @@
 # Workspace dependencies
 
 # Crates.io dependencies
-arrow = { package = "arrow2", git = "https://github.com/jorgecarleitao/arrow2", rev = "40182a1", default-features = false, features = [
+arrow = { package = "arrow2", version = "0.16.0", default-features = false, features = [
     "io_parquet",
     "io_parquet_compression",
     "serde_types",
@@ -43,12 +43,7 @@
 
 arrow-format = { version = "0.8.0", features = ["flight-data", "flight-service", "ipc"] }
 futures = "0.3.24"
-<<<<<<< HEAD
-#native = { package = "strawboat", git = "https://github.com/sundy-li/strawboat", rev = "54fe3e0" }
-native = { package = "strawboat", git = "https://github.com/b41sh/strawboat", rev = "797480e" }
-=======
-native = { package = "strawboat", git = "https://github.com/sundy-li/strawboat", rev = "24bd7f6" }
->>>>>>> cf66b953
+native = { package = "strawboat", git = "https://github.com/b41sh/strawboat", rev = "38127d4" }
 parquet2 = { version = "0.17.0", default_features = false, features = ["serde_types"] }
 
 [dev-dependencies]